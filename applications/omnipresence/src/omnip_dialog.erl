--- conflicted
+++ resolved
@@ -229,10 +229,6 @@
     handle_update(JObj, State, 1);
 maybe_handle_presence_state(JObj, State) ->
     handle_update(JObj, State, 1).
-<<<<<<< HEAD
-
-=======
->>>>>>> 8cac751f
 
 -spec handle_update(wh_json:object(), ne_binary()) -> any().
 handle_update(JObj, ?PRESENCE_HANGUP) ->
