--- conflicted
+++ resolved
@@ -289,17 +289,6 @@
     end;
 is_flag_exported(Flag, [_|Funs]) -> is_flag_exported(Flag, Funs).
 
-<<<<<<< HEAD
--spec get_diversions(whapps_call:call()) -> api_object().
-get_diversions(Call) ->
-    case wh_json:get_value(<<"Diversions">>, whapps_call:custom_channel_vars(Call)) of
-        'undefined' -> 'undefined';
-        [] -> 'undefined';
-        Diversions ->  Diversions
-    end.
-
-=======
->>>>>>> 8cac751f
 -spec get_inception(whapps_call:call()) -> api_binary().
 get_inception(Call) ->
     wh_json:get_value(<<"Inception">>, whapps_call:custom_channel_vars(Call)).
