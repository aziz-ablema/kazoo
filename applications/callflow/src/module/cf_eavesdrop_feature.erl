--- conflicted
+++ resolved
@@ -42,13 +42,8 @@
     Target = get_target_for_extension(Exten, Call),
     Table = fields_to_check(),
 
-<<<<<<< HEAD
     case  cf_util:check_value_of_fields(Table, 'false', Data, Call)
         andalso maybe_correct_target(Target, wh_json:get_value(<<"group_id">>, Data), Call)
-=======
-    case cf_util:check_value_of_fields(Table, 'false', Data, Call)
-        andalso maybe_correct_target(Target, Data, Call)
->>>>>>> 7f7869db
     of
         'true' ->
             Flow = wh_json:from_list([{<<"data">>, build_data(Target, Call)}
@@ -105,7 +100,6 @@
         {'error', _} -> 'error'
     end.
 
-<<<<<<< HEAD
 -spec maybe_correct_target(target(), api_binary(), whapps_call:call()) ->
                                   boolean().
 maybe_correct_target(_Target, 'undefined', _Call) ->
@@ -126,30 +120,17 @@
         [] -> [];
         [GroupEndpoints] -> wh_json:get_keys(GroupEndpoints)
     end.
-=======
+
 -spec lookup_endpoint(api_object()) -> target().
 -spec lookup_endpoint(wh_json:object(), api_binary()) -> target().
 lookup_endpoint('undefined') -> 'error';
-lookup_endpoint(Callflow) ->
-    lookup_endpoint(Callflow, wh_json:get_value(<<"module">>, Callflow)).
+lookup_endpoint(Flow) ->
+    lookup_endpoint(Flow, wh_json:get_value(<<"module">>, Flow)).
 
-lookup_endpoint(Callflow, <<"device">> = TargetType) ->
-    {'ok', wh_json:get_value([<<"data">>, <<"id">>], Callflow), TargetType};
-lookup_endpoint(Callflow, <<"user">> = TargetType) ->
-    {'ok', wh_json:get_value([<<"data">>, <<"id">>], Callflow), TargetType};
-lookup_endpoint(Callflow, _TargetType) ->
-    Child = wh_json:get_value([<<"children">>, <<"_">>], Callflow),
-    lookup_endpoint(Child).
-
--spec maybe_correct_target(target(), wh_json:object(), whapps_call:call()) ->
-                                  boolean().
--spec maybe_correct_target(target(), wh_json:object(), whapps_call:call(), api_binary()) ->
-                                  boolean().
-maybe_correct_target(Target, Data, Call) ->
-    maybe_correct_target(Target, Data, Call, wh_json:get_value(<<"group_id">>, Data)).
-
-maybe_correct_target(_Target, _Data, _Call, 'undefined') -> 'true';
-maybe_correct_target('error', _Data, _Call, _GroupId) -> 'false';
-maybe_correct_target({'ok', TargetId, _}, _Data, Call, GroupId) ->
-    cf_util:maybe_belongs_to_group(TargetId, GroupId, Call).
->>>>>>> 7f7869db
+lookup_endpoint(Flow, <<"device">> = TargetType) ->
+    {'ok', wh_json:get_value([<<"data">>, <<"id">>], Flow), TargetType};
+lookup_endpoint(Flow, <<"user">> = TargetType) ->
+    {'ok', wh_json:get_value([<<"data">>, <<"id">>], Flow), TargetType};
+lookup_endpoint(Flow, _TargetType) ->
+    Child = wh_json:get_value([<<"children">>, <<"_">>], Flow),
+    lookup_endpoint(Child).