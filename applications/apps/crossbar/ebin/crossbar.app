{application,crossbar,
             [{description,"Crossbar - REST Interface to the stars"},
              {vsn,"0.0.2"},
              {modules,[accounts,api_1_0_resource,callflow_crud,crossbar,
                        crossbar_app,crossbar_bindings,crossbar_doc,
                        crossbar_module_sup,crossbar_resource,
                        crossbar_session,crossbar_sup,crossbar_util,
                        crossbar_validator,evtpub_resource,evtsub,
                        evtsub_resource,mochijson2,noauthn,noauthz,nosipauth,
<<<<<<< HEAD
                        plists,static_resource,users,v1_resource]},
=======
                        plists,static_resource,t_evtsub,users,v1_resource]},
>>>>>>> 7c6faec5
              {registered,[]},
              {applications,[kernel,stdlib,crypto,mochiweb,webmachine]},
              {mod,{crossbar_app,[]}},
              {env,[]}]}.<|MERGE_RESOLUTION|>--- conflicted
+++ resolved
@@ -7,11 +7,7 @@
                         crossbar_session,crossbar_sup,crossbar_util,
                         crossbar_validator,evtpub_resource,evtsub,
                         evtsub_resource,mochijson2,noauthn,noauthz,nosipauth,
-<<<<<<< HEAD
-                        plists,static_resource,users,v1_resource]},
-=======
                         plists,static_resource,t_evtsub,users,v1_resource]},
->>>>>>> 7c6faec5
               {registered,[]},
               {applications,[kernel,stdlib,crypto,mochiweb,webmachine]},
               {mod,{crossbar_app,[]}},
