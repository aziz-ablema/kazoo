--- conflicted
+++ resolved
@@ -7,21 +7,6 @@
         }
         ,"listing_by_name": {
             "map": "function(doc) { if (doc.pvt_type != 'account') return; emit(doc.name, {'id': doc._id, 'name': doc.name, 'status': doc.status}); }"            
-<<<<<<< HEAD
-        }
-        ,"listing": {
-            "map":"function(doc) { if (doc.pvt_type != 'account') return; var t = doc.pvt_tree.slice(0); t.push(doc._id); emit([doc._id, t], {'id': doc._id, 'name': doc.name}); }"
-        }
-        ,"parent": {
-            "map":"function(doc) { if (doc.pvt_type != 'account') return; var t = doc.pvt_tree.slice(0); t.push(doc._id); emit(doc._id, {'id': t.slice(-2,-1)[0]}); }"
-        }
-        ,"children": {
-            "map":"function(doc) { if (doc.pvt_type != 'account') return; var t = doc.pvt_tree.slice(0); t.push(doc._id); emit([t.slice(-2,-1)[0], t], {'id': doc._id, 'name': doc.name}); }"
-        }
-        ,"descendants": {
-            "map":"function(doc) { if (doc.pvt_type != 'account') return; var t = doc.pvt_tree.slice(0); t.push(doc._id); for (var i in t) { emit([t[i], t], {'id': doc._id, 'name': doc.name}); } }"
-=======
->>>>>>> 9ca982b2
         }
     }
     ,"filters": {
