--- conflicted
+++ resolved
@@ -43,11 +43,7 @@
 -define(CB_LIST, <<"agents/crossbar_listing">>).
 -define(STATS_PATH_TOKEN, <<"stats">>).
 -define(STATUS_PATH_TOKEN, <<"status">>).
-<<<<<<< HEAD
--define(LOGGED_IN_PATH_TOKEN, <<"logged_in">>).
-=======
 -define(QUEUES_STATUS_PATH_TOKEN, <<"queue_status">>).
->>>>>>> c6b8e3b6
 
 %%%===================================================================
 %%% API
@@ -85,11 +81,7 @@
 
 allowed_methods(?STATUS_PATH_TOKEN, _) -> [?HTTP_GET, ?HTTP_POST];
 allowed_methods(_, ?STATUS_PATH_TOKEN) -> [?HTTP_GET, ?HTTP_POST];
-<<<<<<< HEAD
-allowed_methods(_, ?LOGGED_IN_PATH_TOKEN) -> [?HTTP_GET, ?HTTP_POST].
-=======
 allowed_methods(_, ?QUEUES_STATUS_PATH_TOKEN) -> [?HTTP_GET, ?HTTP_POST].
->>>>>>> c6b8e3b6
 
 %%--------------------------------------------------------------------
 %% @public
@@ -107,11 +99,7 @@
 resource_exists(_) -> 'true'.
 resource_exists(_, ?STATUS_PATH_TOKEN) -> 'true';
 resource_exists(?STATUS_PATH_TOKEN, _) -> 'true';
-<<<<<<< HEAD
-resource_exists(_, ?LOGGED_IN_PATH_TOKEN) -> 'true'.
-=======
 resource_exists(_, ?QUEUES_STATUS_PATH_TOKEN) -> 'true'.
->>>>>>> c6b8e3b6
 
 %%--------------------------------------------------------------------
 %% @private
@@ -138,11 +126,7 @@
     end.
 content_types_provided(Context, ?STATUS_PATH_TOKEN, _) -> Context;
 content_types_provided(Context, _, ?STATUS_PATH_TOKEN) -> Context;
-<<<<<<< HEAD
-content_types_provided(Context, _, ?LOGGED_IN_PATH_TOKEN) -> Context.
-=======
 content_types_provided(Context, _, ?QUEUES_STATUS_PATH_TOKEN) -> Context.
->>>>>>> c6b8e3b6
 
 %%--------------------------------------------------------------------
 %% @public
@@ -180,17 +164,10 @@
     validate_status_change(read(AgentId, Context));
 validate_agent_action(Context, AgentId, ?STATUS_PATH_TOKEN, ?HTTP_GET) ->
     fetch_agent_status(AgentId, Context);
-<<<<<<< HEAD
-validate_agent_action(Context, AgentId, ?LOGGED_IN_PATH_TOKEN, ?HTTP_POST) ->
-    OnSuccess = fun (C) -> maybe_queues_change(read(AgentId, C)) end,
-    cb_context:validate_request_data(<<"queue_update">>, Context, OnSuccess);
-validate_agent_action(Context, AgentId, ?LOGGED_IN_PATH_TOKEN, ?HTTP_GET) ->
-=======
 validate_agent_action(Context, AgentId, ?QUEUES_STATUS_PATH_TOKEN, ?HTTP_POST) ->
     OnSuccess = fun (C) -> maybe_queues_change(read(AgentId, C)) end,
     cb_context:validate_request_data(<<"queue_update">>, Context, OnSuccess);
 validate_agent_action(Context, AgentId, ?QUEUES_STATUS_PATH_TOKEN, ?HTTP_GET) ->
->>>>>>> c6b8e3b6
     fetch_agent_queues(read(AgentId, Context));
 validate_agent_action(Context, ?STATUS_PATH_TOKEN, AgentId, ?HTTP_GET) ->
     fetch_agent_status(AgentId, Context).
@@ -199,22 +176,13 @@
 maybe_queues_change(Context) ->
     case cb_context:resp_status(Context) of
         'success' ->
-<<<<<<< HEAD
-            hanlde_queue_update(Context);
-=======
             handle_queue_update(Context);
->>>>>>> c6b8e3b6
         _ ->
             Context
     end.
 
-<<<<<<< HEAD
--spec hanlde_queue_update(cb_context:context()) -> cb_context:context().
-hanlde_queue_update(Context) ->
-=======
 -spec handle_queue_update(cb_context:context()) -> cb_context:context().
 handle_queue_update(Context) ->
->>>>>>> c6b8e3b6
     QueueID = cb_context:req_value(Context, <<"queue_id">>),
     Updater = case cb_context:req_value(Context, <<"action">>) of
                   <<"login">> -> fun(Doc) -> kzd_agent:maybe_add_queue(Doc, QueueID) end;
@@ -242,11 +210,7 @@
         <<"resume">> -> publish_update(Context, AgentId, fun wapi_acdc_agent:publish_resume/1)
     end,
     crossbar_util:response(<<"status update sent">>, Context);
-<<<<<<< HEAD
-post(Context, AgentId, ?LOGGED_IN_PATH_TOKEN) ->
-=======
 post(Context, AgentId, ?QUEUES_STATUS_PATH_TOKEN) ->
->>>>>>> c6b8e3b6
     Publisher = case cb_context:req_value(Context, <<"action">>) of
                     <<"logout">> -> fun wapi_acdc_agent:publish_logout_queue/1;
                     <<"login">> -> fun wapi_acdc_agent:publish_login_queue/1
