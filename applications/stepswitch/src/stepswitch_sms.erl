%%%-------------------------------------------------------------------
%%% @copyright (C) 2013-2015, 2600Hz
%%% @doc
%%%
%%% @end
%%% @contributors
%%%-------------------------------------------------------------------
-module(stepswitch_sms).

-behaviour(gen_listener).

-export([start_link/2]).
-export([init/1
         ,handle_call/3
         ,handle_cast/2
         ,handle_info/2
         ,handle_event/2
         ,terminate/2
         ,code_change/3
        ]).

-export([handle_message_delivery/2]).

-include("stepswitch.hrl").
-include_lib("whistle_number_manager/include/wh_number_manager.hrl").

-record(state, {endpoints = [] :: wh_json:objects()
                ,resource_req :: wh_json:object()
                ,request_handler :: pid()
                ,control_queue :: api_binary()
                ,response_queue :: api_binary()
                ,queue :: api_binary()
                ,message = [] :: wh_proplist()
                ,messages = queue:new() :: queue()
               }).
-type state() :: #state{}.

-define(RESPONDERS, [{{?MODULE, 'handle_message_delivery'}
                      ,[{<<"message">>, <<"delivery">>}]
                     }
                    ]).
-define(QUEUE_NAME, <<>>).
-define(QUEUE_OPTIONS, []).
-define(CONSUME_OPTIONS, []).

-define(ATOM(X), wh_util:to_atom(X, 'true')).
-define(SMS_POOL(A,B,C), ?ATOM(<<A/binary,"_", B/binary, "_", C/binary>>) ).

%%%===================================================================
%%% API
%%%===================================================================


%%--------------------------------------------------------------------
%% @doc
%% Starts the server
%%
%% @spec start_link() -> {ok, Pid} | ignore | {error, Error}
%% @end
%%--------------------------------------------------------------------
-spec start_link(wh_json:objects(), wh_json:object()) -> startlink_ret().
start_link(Endpoints, JObj) ->
    Bindings = [{'self', []}],
    gen_listener:start_link(?MODULE, [{'bindings', Bindings}
                                      ,{'responders', ?RESPONDERS}
                                      ,{'queue_name', ?QUEUE_NAME}
                                      ,{'queue_options', ?QUEUE_OPTIONS}
                                      ,{'consume_options', ?CONSUME_OPTIONS}
                                     ], [Endpoints, JObj]).

%%%===================================================================
%%% gen_server callbacks
%%%===================================================================

%%--------------------------------------------------------------------
%% @private
%% @doc
%% Initializes the server
%%
%% @spec init(Args) -> {ok, State} |
%%                     {ok, State, Timeout} |
%%                     ignore |
%%                     {stop, Reason}
%% @end
%%--------------------------------------------------------------------
init([Endpoints, JObj]) ->
    wh_util:put_callid(JObj),
    CallId = wh_json:get_value(<<"Call-ID">>, JObj),
    case wh_json:get_ne_value(<<"Control-Queue">>, JObj, <<>>) of
        'undefined' ->
            lager:debug("Control-Queue is undefined for Call-ID ~s, exiting.", [CallId]),
            {'stop', 'normal'};
        ControlQ ->
            {'ok', #state{endpoints=Endpoints
                          ,resource_req=JObj
                          ,request_handler=self()
                          ,control_queue=ControlQ
                          ,response_queue=wh_json:get_ne_value(<<"Server-ID">>, JObj)
                         }}
    end.

%%--------------------------------------------------------------------
%% @private
%% @doc
%% Handling call messages
%%
%% @spec handle_call(Request, From, State) ->
%%                                   {reply, Reply, State} |
%%                                   {reply, Reply, State, Timeout} |
%%                                   {noreply, State} |
%%                                   {noreply, State, Timeout} |
%%                                   {stop, Reason, Reply, State} |
%%                                   {stop, Reason, State}
%% @end
%%--------------------------------------------------------------------
handle_call(_Request, _From, State) ->
    lager:debug("unhandled call: ~p", [_Request]),
    {'reply', {'error', 'not_implemented'}, State}.

%%--------------------------------------------------------------------
%% @private
%% @doc
%% Handling cast messages
%%
%% @spec handle_cast(Msg, State) -> {noreply, State} |
%%                                  {noreply, State, Timeout} |
%%                                  {stop, Reason, State}
%% @end
%%--------------------------------------------------------------------
handle_cast({'wh_amqp_channel', _}, State) ->
    {'noreply', State};
handle_cast({'gen_listener', {'created_queue', Q}}, State) ->
    {'noreply', State#state{queue=Q}};
handle_cast({'gen_listener', {'is_consuming', 'true'}}, State) ->
    {'noreply', build_sms(State)};
handle_cast({'sms_result', _Props}, #state{response_queue='undefined'}=State) ->
    {'stop', 'normal', State};
handle_cast({'sms_result', Props}, #state{response_queue=ResponseQ}=State) ->
    wapi_offnet_resource:publish_resp(ResponseQ, Props),
    {'stop', 'normal', State};
handle_cast({'sms_success', JObj}, #state{resource_req=Request}=State) ->
    gen_listener:cast(self(), {'sms_result', sms_success(JObj, Request)}),
    {'noreply', State};
handle_cast({'sms_failure', JObj}, #state{resource_req=Request}=State) ->
    gen_listener:cast(self(), {'sms_result', sms_failure(JObj, Request)}),
    {'noreply', State};
handle_cast({'sms_error', JObj}, #state{resource_req=Request}=State) ->
    gen_listener:cast(self(), {'sms_result', sms_error(JObj, Request)}),
    {'noreply', State};
handle_cast('next_message', #state{message=API
                                   ,messages=Queue
                                   ,resource_req=JObj
                                   ,response_queue=ResponseQ
                                  }=State) ->
    case queue:out(Queue) of
        {'empty', _} ->
            wapi_offnet_resource:publish_resp(ResponseQ, sms_timeout(JObj)),
            {'stop', 'normal', State};
        {{'value', Endpoint}, NewQ} ->
            send(Endpoint, API),
            {'noreply', State#state{messages=NewQ}}
    end;
handle_cast(_Msg, State) ->
    lager:debug("unhandled cast: ~p~n", [_Msg]),
    {'noreply', State}.

%%--------------------------------------------------------------------
%% @private
%% @doc
%% Handling all non call/cast messages
%%
%% @spec handle_info(Info, State) -> {noreply, State} |
%%                                   {noreply, State, Timeout} |
%%                                   {stop, Reason, State}
%% @end
%%--------------------------------------------------------------------
handle_info('sms_timeout', State) ->
    gen_listener:cast(self(), 'next_message'),
    {'noreply', State};
handle_info(_Info, State) ->
    lager:debug("unhandled info: ~p", [_Info]),
    {'noreply', State}.

%%--------------------------------------------------------------------
%% @private
%% @doc
%% Allows listener to pass options to handlers
%%
%% @spec handle_event(JObj, State) -> {reply, Options}
%% @end
%%--------------------------------------------------------------------
handle_event(_JObj, _State) ->
    {'reply', []}.

%%--------------------------------------------------------------------
%% @private
%% @doc
%% This function is called by a gen_server when it is about to
%% terminate. It should be the opposite of Module:init/1 and do any
%% necessary cleaning up. When it returns, the gen_server terminates
%% with Reason. The return value is ignored.
%%
%% @spec terminate(Reason, State) -> void()
%% @end
%%--------------------------------------------------------------------
terminate(_Reason, _State) ->
    lager:debug("listener terminating: ~p", [_Reason]).

%%--------------------------------------------------------------------
%% @private
%% @doc
%% Convert process state when code is changed
%%
%% @spec code_change(OldVsn, State, Extra) -> {ok, NewState}
%% @end
%%--------------------------------------------------------------------
code_change(_OldVsn, State, _Extra) ->
    {'ok', State}.

%%%===================================================================
%%% Internal functions
%%%===================================================================

-spec handle_message_delivery(wh_json:object(), wh_proplist()) -> no_return().
handle_message_delivery(JObj, Props) ->
    _ = wh_util:put_callid(JObj),
    Server = props:get_value('server',Props),
    'true' = wapi_sms:delivery_v(JObj),
    case wh_json:is_true(<<"Delivery-Failure">>, JObj) of
        'true'  -> gen_listener:cast(Server, {'sms_failure', JObj});
        'false' -> gen_listener:cast(Server, {'sms_success', JObj})
    end.



-spec send(wh_json:object(), wh_proplist()) -> no_return().
send(Endpoint, API) ->
    Type = wh_json:get_value(<<"Endpoint-Type">>, Endpoint, <<"sip">>),
    send(Type, Endpoint, API).

-spec send(binary(), wh_json:object(), wh_proplist()) -> no_return().
send(<<"sip">>, Endpoint, API) ->
    Options = wh_json:to_proplist(wh_json:get_value(<<"Endpoint-Options">>, Endpoint, [])),
    Payload = props:set_values( [{<<"Endpoints">>, [Endpoint]} | Options], API),
    CallId = props:get_value(<<"Call-ID">>, Payload),
    lager:debug("sending sms and waiting for response ~s", [CallId]),
    whapps_util:amqp_pool_send(Payload, fun wapi_sms:publish_message/1),
    erlang:send_after(60000, self(), 'sms_timeout');
send(<<"amqp">>, Endpoint, API) ->
    CallId = props:get_value(<<"Call-ID">>, API),
    Options = wh_json:to_proplist(wh_json:get_value(<<"Endpoint-Options">>, Endpoint, [])),
    Props = wh_json:to_proplist(Endpoint) ++ Options,
    Payload = props:set_values(Props, API),
    Broker = wh_json:get_value([<<"Endpoint-Options">>, <<"AMQP-Broker">>], Endpoint),
    BrokerName = wh_json:get_value([<<"Endpoint-Options">>, <<"Broker-Name">>], Endpoint),
    Exchange = wh_json:get_value([<<"Endpoint-Options">>, <<"Exchange-ID">>], Endpoint),
    RouteId = wh_json:get_value([<<"Endpoint-Options">>, <<"Route-ID">>], Endpoint),
    ExchangeType = wh_json:get_value([<<"Endpoint-Options">>, <<"Exchange-Type">>], Endpoint, <<"topic">>),
    ExchangeOptions = amqp_exchange_options(wh_json:get_value([<<"Endpoint-Options">>, <<"Exchange-Options">>], Endpoint)),
    maybe_add_broker(Broker, Exchange, RouteId, ExchangeType, ExchangeOptions, BrokerName),

    lager:debug("sending sms and not waiting for response ~s", [CallId]),
    case send_amqp_sms(Payload, ?SMS_POOL(Exchange, RouteId, BrokerName)) of
        'ok' ->
            send_success(API, CallId);
        {'error', 'timeout'} ->
            send_timeout_error(API, CallId);
        {'error', Reason} ->
<<<<<<< HEAD
            send_error(API, CallId, Reason)
=======
            DeliveryProps = [{<<"Delivery-Result-Code">>, <<"sip:500">> }
                             ,{<<"Delivery-Failure">>, true}
                             ,{<<"Error-Code">>, 500}
                             ,{<<"Error-Message">>, wh_util:error_to_binary(Reason)}
                             ,{<<"Status">>, <<"Failed">>}
                             ,{<<"Message-ID">>, props:get_value(<<"Message-ID">>, API) }
                             ,{<<"Call-ID">>, CallId }
                             | wh_api:default_headers(<<"message">>, <<"delivery">>, ?APP_NAME, ?APP_VERSION)
                            ],
            gen_listener:cast(self(), {'sms_error', wh_json:set_values(DeliveryProps, wh_json:new())})
>>>>>>> 81d630ca
    end.

-spec send_success(wh_proplist(), ne_binary()) -> 'ok'.
send_success(API, CallId) ->
    DeliveryProps = [{<<"Delivery-Result-Code">>, <<"sip:200">>}
                     ,{<<"Status">>, <<"Success">>}
                     ,{<<"Message-ID">>, props:get_value(<<"Message-ID">>, API)}
                     ,{<<"Call-ID">>, CallId}
                     | wh_api:default_headers(<<"message">>, <<"delivery">>, ?APP_NAME, ?APP_VERSION)
                    ],
    gen_listener:cast(self(), {'sms_success', wh_json:from_list(DeliveryProps)}).

-spec send_timeout_error(wh_proplist(), ne_binary()) -> 'ok'.
send_timeout_error(API, CallId) ->
    DeliveryProps = [{<<"Delivery-Result-Code">>, <<"sip:500">>}
                     ,{<<"Delivery-Failure">>, 'true'}
                     ,{<<"Error-Code">>, 500}
                     ,{<<"Error-Message">>, <<"timeout">>}
                     ,{<<"Status">>, <<"Failed">>}
                     ,{<<"Message-ID">>, props:get_value(<<"Message-ID">>, API)}
                     ,{<<"Call-ID">>, CallId}
                     | wh_api:default_headers(<<"message">>, <<"delivery">>, ?APP_NAME, ?APP_VERSION)
                    ],
    gen_listener:cast(self(), {'sms_error', wh_json:from_list(DeliveryProps)}).

-spec send_error(wh_proplist(), ne_binary(), ne_binary()) -> 'ok'.
send_error(API, CallId, Reason) ->
    DeliveryProps = [{<<"Delivery-Result-Code">>, <<"sip:500">>}
                     ,{<<"Delivery-Failure">>, 'true'}
                     ,{<<"Error-Code">>, 500}
                     ,{<<"Error-Message">>, wh_util:to_binary(Reason)}
                     ,{<<"Status">>, <<"Failed">>}
                     ,{<<"Message-ID">>, props:get_value(<<"Message-ID">>, API)}
                     ,{<<"Call-ID">>, CallId}
                     | wh_api:default_headers(<<"message">>, <<"delivery">>, ?APP_NAME, ?APP_VERSION)
                    ],
    gen_listener:cast(self(), {'sms_error', wh_json:from_list(DeliveryProps)}).

-spec amqp_exchange_options(api_object()) -> wh_proplist().
amqp_exchange_options('undefined') -> [];
amqp_exchange_options(JObj) ->
    [{wh_util:to_atom(K, 'true'), V}
     || {K, V} <- wh_json:to_proplist(JObj)
    ].

-spec send_amqp_sms(wh_proplist(), atom()) ->
                           'ok' |
                           {'error', ne_binary() | 'timeout'}.
send_amqp_sms(Payload, Pool) ->
    case wh_amqp_worker:cast(Payload, fun wapi_sms:publish_outbound/1, Pool)
    of
        {'returned', _JObj, Deliver} ->
            {'error', wh_json:get_value(<<"message">>, Deliver, <<"unknown">>)};
        {'timeout',_} -> {'error', 'timeout'};
        Else -> Else
    end.

-spec maybe_add_broker(api_binary(), api_binary(), api_binary(), ne_binary(), wh_proplist(), api_binary()) -> 'ok'.
-spec maybe_add_broker(api_binary(), api_binary(), api_binary(), ne_binary(), wh_proplist(), api_binary(), boolean()) -> 'ok'.
maybe_add_broker(Broker, Exchange, RouteId, ExchangeType, ExchangeOptions, BrokerName) ->
    PoolExists = wh_amqp_sup:pool_pid(?SMS_POOL(Exchange, RouteId, BrokerName)) =/= 'undefined',
    maybe_add_broker(Broker, Exchange, RouteId, ExchangeType, ExchangeOptions, BrokerName, PoolExists).

maybe_add_broker(_Broker, _Exchange, _RouteId, _ExchangeType, _ExchangeOptions, _BrokerName, 'true') -> 'ok';
maybe_add_broker(Broker, Exchange, RouteId, ExchangeType, ExchangeOptions, BrokerName, 'false') ->
    Exchanges = [{Exchange, ExchangeType, ExchangeOptions}],
    wh_amqp_sup:add_amqp_pool(?SMS_POOL(Exchange, RouteId, BrokerName), Broker, 5, 5, [], Exchanges, 'true'),
    'ok'.

-spec build_sms(state()) -> state().
build_sms(#state{endpoints=Endpoints
                 ,resource_req=JObj
                 ,queue=Q
                }=State) ->
    {CIDNum, CIDName} = bridge_caller_id(Endpoints, JObj),
    gen_listener:cast(self(), 'next_message'),
    State#state{messages=queue:from_list(maybe_endpoints_format_from(Endpoints, CIDNum, JObj))
                ,message=build_sms_base({CIDNum, CIDName}, JObj, Q)
               }.

-spec build_sms_base({binary(), binary()}, wh_json:object(), binary()) -> wh_proplist().
build_sms_base({CIDNum, CIDName}, JObj, Q) ->
    AccountId = wh_json:get_value(<<"Account-ID">>, JObj),
    AccountRealm = wh_json:get_value(<<"Account-Realm">>, JObj),
    CCVs = wh_json:get_value(<<"Custom-Channel-Vars">>, JObj, wh_json:new()),
    CCVUpdates = props:filter_undefined(
                   [{<<"Ignore-Display-Updates">>, <<"true">>}
                    ,{<<"Account-ID">>, AccountId}
                    ,{<<"Bounce-Back">>, wh_json:get_value(<<"Bounce-Back">>, JObj)}
                    ,{<<"Account-Realm">>, AccountRealm}
                    ,{<<"From-URI">>, bridge_from_uri(CIDNum, JObj)}
                    ,{<<"Reseller-ID">>, wh_services:find_reseller_id(AccountId)}
                   ]),
    props:filter_undefined(
      [{<<"Application-Name">>, <<"send">>}
       ,{<<"Dial-Endpoint-Method">>, <<"single">>}
       ,{<<"Outbound-Caller-ID-Number">>, CIDNum}
       ,{<<"Outbound-Caller-ID-Name">>, CIDName}
       ,{<<"Caller-ID-Number">>, CIDNum}
       ,{<<"Caller-ID-Name">>, CIDName}
       ,{<<"Presence-ID">>, wh_json:get_value(<<"Presence-ID">>, JObj)}
       ,{<<"Custom-Channel-Vars">>, wh_json:set_values(CCVUpdates, CCVs)}
       ,{<<"Custom-SIP-Headers">>, stepswitch_util:get_sip_headers(JObj)}
       ,{<<"Call-ID">>, wh_json:get_value(<<"Call-ID">>, JObj)}
       ,{<<"Outbound-Callee-ID-Number">>, wh_json:get_value(<<"Outbound-Callee-ID-Number">>, JObj)}
       ,{<<"Outbound-Callee-ID-Name">>, wh_json:get_value(<<"Outbound-Callee-ID-Name">>, JObj)}
       ,{<<"Message-ID">>, wh_json:get_value(<<"Message-ID">>, JObj)}
       ,{<<"Body">>, wh_json:get_value(<<"Body">>, JObj)}
       ,{<<"Route-ID">>, wh_json:get_value(<<"Route-ID">>, JObj)}
       | wh_api:default_headers(Q, ?APP_NAME, ?APP_VERSION)
      ]).

-spec maybe_endpoints_format_from(wh_json:objects(), api_binary(), wh_json:object()) ->
                                         wh_json:objects().
maybe_endpoints_format_from([], _ , _) -> [];
maybe_endpoints_format_from(Endpoints, 'undefined', _) -> Endpoints;
maybe_endpoints_format_from(Endpoints, CIDNum, JObj) ->
    DefaultRealm = wh_json:get_first_defined([<<"From-URI-Realm">>
                                              ,<<"Account-Realm">>
                                             ], JObj),
    [maybe_endpoint_format_from(Endpoint, CIDNum, DefaultRealm)
     || Endpoint <- Endpoints
    ].

-spec maybe_endpoint_format_from(wh_json:object(), ne_binary(), api_binary()) ->
                                        wh_json:object().
maybe_endpoint_format_from(Endpoint, CIDNum, DefaultRealm) ->
    CCVs = wh_json:get_value(<<"Custom-Channel-Vars">>, Endpoint, wh_json:new()),
    case wh_json:is_true(<<"Format-From-URI">>, CCVs) of
        'true' -> endpoint_format_from(Endpoint, CIDNum, DefaultRealm);
        'false' ->
            wh_json:set_value(<<"Custom-Channel-Vars">>
                              ,wh_json:delete_keys([<<"Format-From-URI">>
                                                    ,<<"From-URI-Realm">>
                                                   ], CCVs)
                              ,Endpoint
                             )
    end.

-spec endpoint_format_from(wh_json:object(), ne_binary(), api_binary()) -> wh_json:object().
endpoint_format_from(Endpoint, CIDNum, DefaultRealm) ->
    CCVs = wh_json:get_value(<<"Custom-Channel-Vars">>, Endpoint, wh_json:new()),
    Realm = wh_json:get_value(<<"From-URI-Realm">>, CCVs, DefaultRealm),
    case is_binary(Realm) of
        'false' ->
            wh_json:set_value(<<"Custom-Channel-Vars">>
                              ,wh_json:delete_keys([<<"Format-From-URI">>
                                                    ,<<"From-URI-Realm">>
                                                   ], CCVs)
                              ,Endpoint
                             );
        'true' ->
            FromURI = <<"sip:", CIDNum/binary, "@", Realm/binary>>,
            lager:debug("setting resource ~s from-uri to ~s"
                        ,[wh_json:get_value(<<"Resource-ID">>, CCVs)
                          ,FromURI
                         ]),
            UpdatedCCVs = wh_json:set_value(<<"From-URI">>, FromURI, CCVs),
            wh_json:set_value(<<"Custom-Channel-Vars">>
                              ,wh_json:delete_keys([<<"Format-From-URI">>
                                                    ,<<"From-URI-Realm">>
                                                   ], UpdatedCCVs)
                              ,Endpoint
                             )
    end.

-spec bridge_caller_id(wh_json:objects(), wh_json:object()) ->
                              {api_binary(), api_binary()}.
bridge_caller_id(Endpoints, JObj) ->
    case contains_emergency_endpoints(Endpoints) of
        'true' -> bridge_emergency_caller_id(JObj);
        'false' -> bridge_caller_id(JObj)
    end.

-spec bridge_emergency_caller_id(wh_json:object()) ->
                                        {api_binary(), api_binary()}.
bridge_emergency_caller_id(JObj) ->
    lager:debug("outbound call is using an emergency route, attempting to set CID accordingly"),
    {maybe_emergency_cid_number(JObj)
     ,wh_json:get_first_defined([<<"Emergency-Caller-ID-Name">>
                                 ,<<"Outbound-Caller-ID-Name">>
                                ]
                                ,JObj
                               )
    }.

-spec bridge_caller_id(wh_json:object()) ->
                              {api_binary(), api_binary()}.
bridge_caller_id(JObj) ->
    {wh_json:get_first_defined([<<"Outbound-Caller-ID-Number">>
                                ,<<"Emergency-Caller-ID-Number">>
                               ]
                               ,JObj
                              )
     ,wh_json:get_first_defined([<<"Outbound-Caller-ID-Name">>
                                 ,<<"Emergency-Caller-ID-Name">>
                                ]
                                ,JObj
                               )
    }.

-spec bridge_from_uri(api_binary(), wh_json:object()) ->
                             api_binary().
bridge_from_uri(CIDNum, JObj) ->
    Realm = wh_json:get_first_defined([<<"From-URI-Realm">>
                                       ,<<"Account-Realm">>
                                      ]
                                      ,JObj
                                     ),
    case (whapps_config:get_is_true(?APP_NAME, <<"format_from_uri">>, 'false')
          orelse wh_json:is_true(<<"Format-From-URI">>, JObj)
         )
        andalso (is_binary(CIDNum) andalso is_binary(Realm))
    of
        'false' -> 'undefined';
        'true' ->
            FromURI = <<"sip:", CIDNum/binary, "@", Realm/binary>>,
            lager:debug("setting bridge from-uri to ~s", [FromURI]),
            FromURI
    end.

-spec maybe_emergency_cid_number(wh_json:object()) ->
                                        api_binary().
maybe_emergency_cid_number(JObj) ->
    %% NOTE: if this request had a hunt-account-id then we
    %%   are assuming it was for a local resource (at the
    %%   time of this commit offnet DB is still in use)
    case wh_json:get_value(<<"Hunt-Account-ID">>, JObj) of
        'undefined' -> emergency_cid_number(JObj);
        _Else ->
            wh_json:get_first_defined([<<"Emergency-Caller-ID-Number">>
                                       ,<<"Outbound-Caller-ID-Number">>
                                      ], JObj)
    end.

-spec emergency_cid_number(wh_json:object()) ->
                                  ne_binary().
emergency_cid_number(JObj) ->
    Account = wh_json:get_value(<<"Account-ID">>, JObj),
    AccountDb = wh_util:format_account_id(Account, 'encoded'),
    Candidates = [wh_json:get_ne_value(<<"Emergency-Caller-ID-Number">>, JObj)
                  ,wh_json:get_ne_value(<<"Outbound-Caller-ID-Number">>, JObj)
                 ],
    Requested = wh_json:get_first_defined([<<"Emergency-Caller-ID-Number">>
                                           ,<<"Outbound-Caller-ID-Number">>
                                          ], JObj),
    lager:debug("ensuring requested CID is emergency enabled: ~s", [Requested]),
    case couch_mgr:open_cache_doc(AccountDb, ?WNM_PHONE_NUMBER_DOC) of
        {'ok', PhoneNumbers} ->
            Numbers = wh_json:get_keys(wh_json:public_fields(PhoneNumbers)),
            EmergencyEnabled = [Number
                           || Number <- Numbers,
                              wnm_util:emergency_services_configured(Number, PhoneNumbers)
                          ],
            emergency_cid_number(Requested, Candidates, EmergencyEnabled);
        {'error', _R} ->
            lager:error("unable to fetch the ~s from account ~s: ~p", [?WNM_PHONE_NUMBER_DOC, Account, _R]),
            emergency_cid_number(Requested, Candidates, [])
    end.

-spec emergency_cid_number(ne_binary(), api_binaries(), ne_binaries()) -> ne_binary().
%% if there are no emergency enabled numbers then either use the global system default
%% or the requested (if there isnt one)
emergency_cid_number(Requested, _, []) ->
    case whapps_config:get_non_empty(<<"stepswitch">>, <<"default_emergency_cid_number">>) of
        'undefined' -> Requested;
        DefaultEmergencyCID -> DefaultEmergencyCID
    end;
%% If neither their emergency cid or outgoung cid is emergency enabled but their account
%% has other numbers with emergency then use the first...
emergency_cid_number(_, [], [EmergencyEnabled|_]) -> EmergencyEnabled;
%% due to the way we built the candidates list it can contain the atom 'undefined'
%% handle that condition (ignore)
emergency_cid_number(Requested, ['undefined'|Candidates], EmergencyEnabled) ->
    emergency_cid_number(Requested, Candidates, EmergencyEnabled);
%% check if the first non-atom undefined element in the list is in the list of
%% emergency enabled numbers, if so use it otherwise keep checking.
emergency_cid_number(Requested, [Candidate|Candidates], EmergencyEnabled) ->
    case lists:member(Candidate, EmergencyEnabled) of
        'true' -> Candidate;
        'false' -> emergency_cid_number(Requested, Candidates, EmergencyEnabled)
    end.

-spec contains_emergency_endpoints(wh_json:objects()) -> boolean().
contains_emergency_endpoints([]) -> 'false';
contains_emergency_endpoints([Endpoint|Endpoints]) ->
    case wh_json:is_true([<<"Custom-Channel-Vars">>, <<"Emergency-Resource">>], Endpoint) of
        'true' -> 'true';
        'false' -> contains_emergency_endpoints(Endpoints)
    end.

-spec sms_timeout(wh_json:object()) -> wh_proplist().
sms_timeout(Request) ->
    lager:debug("attempt to connect to resources timed out"),
    [{<<"Call-ID">>, wh_json:get_value(<<"Call-ID">>, Request)}
     ,{<<"Msg-ID">>, wh_json:get_value(<<"Msg-ID">>, Request, <<>>)}
     ,{<<"Response-Message">>, <<"NORMAL_TEMPORARY_FAILURE">>}
     ,{<<"Response-Code">>, <<"sip:500">>}
     ,{<<"Error-Message">>, <<"bridge request timed out">>}
     ,{<<"To-DID">>, wh_json:get_value(<<"To-DID">>, Request)}
     | wh_api:default_headers(?APP_NAME, ?APP_VERSION)
    ].

-spec sms_error(wh_json:object(), wh_json:object()) -> wh_proplist().
sms_error(JObj, Request) ->
    lager:debug("error during outbound request: ~s", [wh_util:to_binary(wh_json:encode(JObj))]),
    [{<<"Call-ID">>, wh_json:get_value(<<"Call-ID">>, Request)}
     ,{<<"Msg-ID">>, wh_json:get_value(<<"Msg-ID">>, Request, <<>>)}
     ,{<<"Response-Message">>, <<"NORMAL_TEMPORARY_FAILURE">>}
     ,{<<"Response-Code">>, <<"sip:500">>}
     ,{<<"Error-Message">>, wh_json:get_value(<<"Error-Message">>, JObj, <<"failed to process request">>)}
     ,{<<"To-DID">>, wh_json:get_value(<<"To-DID">>, Request)}
     | wh_api:default_headers(?APP_NAME, ?APP_VERSION)
    ].

-spec sms_success(wh_json:object(), wh_json:object()) -> wh_proplist().
sms_success(JObj, Request) ->
    lager:debug("outbound request successfully completed"),
    [{<<"Call-ID">>, wh_json:get_value(<<"Call-ID">>, Request)}
     ,{<<"Msg-ID">>, wh_json:get_value(<<"Msg-ID">>, Request, <<>>)}
     ,{<<"Response-Message">>, <<"SUCCESS">>}
     ,{<<"Response-Code">>, <<"sip:200">>}
     ,{<<"Resource-Response">>, JObj}
     | wh_api:default_headers(?APP_NAME, ?APP_VERSION)
    ].

-spec sms_failure(wh_json:object(), wh_json:object()) -> wh_proplist().
sms_failure(JObj, Request) ->
    lager:debug("resources for outbound request failed: ~s", [wh_json:get_value(<<"Disposition">>, JObj)]),
    [{<<"Call-ID">>, wh_json:get_value(<<"Call-ID">>, Request)}
     ,{<<"Msg-ID">>, wh_json:get_value(<<"Msg-ID">>, Request, <<>>)}
     ,{<<"Response-Message">>, wh_json:get_first_defined([<<"Application-Response">>
                                                          ,<<"Hangup-Cause">>
                                                         ], JObj)}
     ,{<<"Response-Code">>, wh_json:get_value(<<"Hangup-Code">>, JObj)}
     ,{<<"Resource-Response">>, JObj}
     | wh_api:default_headers(?APP_NAME, ?APP_VERSION)
    ].<|MERGE_RESOLUTION|>--- conflicted
+++ resolved
@@ -266,20 +266,7 @@
         {'error', 'timeout'} ->
             send_timeout_error(API, CallId);
         {'error', Reason} ->
-<<<<<<< HEAD
             send_error(API, CallId, Reason)
-=======
-            DeliveryProps = [{<<"Delivery-Result-Code">>, <<"sip:500">> }
-                             ,{<<"Delivery-Failure">>, true}
-                             ,{<<"Error-Code">>, 500}
-                             ,{<<"Error-Message">>, wh_util:error_to_binary(Reason)}
-                             ,{<<"Status">>, <<"Failed">>}
-                             ,{<<"Message-ID">>, props:get_value(<<"Message-ID">>, API) }
-                             ,{<<"Call-ID">>, CallId }
-                             | wh_api:default_headers(<<"message">>, <<"delivery">>, ?APP_NAME, ?APP_VERSION)
-                            ],
-            gen_listener:cast(self(), {'sms_error', wh_json:set_values(DeliveryProps, wh_json:new())})
->>>>>>> 81d630ca
     end.
 
 -spec send_success(wh_proplist(), ne_binary()) -> 'ok'.
@@ -310,7 +297,7 @@
     DeliveryProps = [{<<"Delivery-Result-Code">>, <<"sip:500">>}
                      ,{<<"Delivery-Failure">>, 'true'}
                      ,{<<"Error-Code">>, 500}
-                     ,{<<"Error-Message">>, wh_util:to_binary(Reason)}
+                     ,{<<"Error-Message">>, wh_util:error_to_binary(Reason)}
                      ,{<<"Status">>, <<"Failed">>}
                      ,{<<"Message-ID">>, props:get_value(<<"Message-ID">>, API)}
                      ,{<<"Call-ID">>, CallId}
