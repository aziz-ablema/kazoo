--- conflicted
+++ resolved
@@ -13,11 +13,7 @@
 %% ====================================================================
 %% API functions
 %% ====================================================================
-<<<<<<< HEAD
--export([migrate/0, migrate/1]).
-=======
 -export([migrate/0, migrate/1, migrate/2]).
->>>>>>> 8cac751f
 -export([flush/0]).
 
 -export([restart_job/1 , update_job/2]).
@@ -27,7 +23,7 @@
 
 -define(DEFAULT_MIGRATE_OPTIONS, []).
 -define(OVERRIDE_DOCS, ['override_existing_document']).
-       
+
 -spec migrate() -> 'ok'.
 migrate() ->
     Accounts = whapps_util:get_all_accounts(),
@@ -53,7 +49,7 @@
 migrate(Accounts, <<"override_existing_documents">>) ->
     migrate(Accounts, ?OVERRIDE_DOCS);
 migrate(Accounts, Option) when is_binary(Option)->
-    migrate(Accounts, ?DEFAULT_MIGRATE_OPTIONS);    
+    migrate(Accounts, ?DEFAULT_MIGRATE_OPTIONS);
 migrate([Account|Accounts], Options) when is_list(Options) ->
     _ = migrate_faxes(Account, Options),
     migrate(Accounts, Options);
@@ -98,8 +94,8 @@
 
 maybe_migrate_private_media(AccountDb, JObj) ->
     DocId = wh_json:get_value(<<"id">>, JObj),
-    case couch_mgr:open_doc(AccountDb, DocId) of 
-        {'ok', Doc } -> 
+    case couch_mgr:open_doc(AccountDb, DocId) of
+        {'ok', Doc } ->
             MediaType = wh_json:get_value(<<"media_type">>, Doc),
             migrate_private_media(AccountDb, Doc, MediaType);
         {'error', Error} ->
@@ -204,8 +200,6 @@
 %%--------------------------------------------------------------------
 -spec flush() -> 'ok'.
 flush() -> wh_cache:flush_local(?FAX_CACHE).
-<<<<<<< HEAD
-=======
 
 account_jobs(AccountId) ->
     account_jobs(AccountId, <<"pending">>).
@@ -214,11 +208,11 @@
     io:format("+--------------------------------+-------------------+-----------------+----------------------------------+----------------------------------+----------------------+----------------------+~n", []),
     FormatString = "| ~-30s | ~-17s | ~-15s | ~-32s | ~-32s | ~-20s | ~-20s |~n",
     io:format(FormatString, [<<"Job">>, <<"Date">>, <<"State">>, <<"Account">>, <<"Faxbox">>, <<"From">>, <<"To">>]),
-    io:format("+================================+===================+=================+==================================+==================================+======================+======================+~n", []),    
+    io:format("+================================+===================+=================+==================================+==================================+======================+======================+~n", []),
     ViewOptions = [{'startkey', [AccountId, State]}
                    ,{'endkey', [AccountId, State, wh_json:new()]}
                    ],
-    
+
     case couch_mgr:get_results(?WH_FAXES, <<"faxes/list_by_account_state">>, ViewOptions) of
         {'ok', Jobs} ->
             [io:format(FormatString, [wh_json:get_value([<<"value">>, <<"id">>], JObj)
@@ -230,7 +224,7 @@
                                       ,wh_json:get_value([<<"value">>, <<"from">>], JObj)
                                       ,wh_json:get_value([<<"value">>, <<"to">>], JObj)
                                      ]) || JObj <- Jobs];
-        {'error', _Reason} ->            
+        {'error', _Reason} ->
             io:format("Error getting faxes~n", [])
     end,
     io:format("+--------------------------------+-------------------+-----------------+----------------------------------+----------------------------------+----------------------+----------------------+~n", []),
@@ -243,11 +237,11 @@
     io:format("+--------------------------------+-------------------+-----------------+----------------------------------+----------------------------------+----------------------+----------------------+~n", []),
     FormatString = "| ~-30s | ~-17s | ~-15s | ~-32s | ~-32s | ~-20s | ~-20s |~n",
     io:format(FormatString, [<<"Job">>, <<"Date">>, <<"State">>, <<"Account">>, <<"Faxbox">>, <<"From">>, <<"To">>]),
-    io:format("+================================+===================+=================+==================================+==================================+======================+======================+~n", []),    
+    io:format("+================================+===================+=================+==================================+==================================+======================+======================+~n", []),
     ViewOptions = [{'startkey', [FaxboxId, State]}
                    ,{'endkey', [FaxboxId, State, wh_json:new()]}
                    ],
-    
+
     case couch_mgr:get_results(?WH_FAXES, <<"faxes/list_by_faxbox_state">>, ViewOptions) of
         {'ok', Jobs} ->
             [io:format(FormatString, [wh_json:get_value([<<"value">>, <<"id">>], JObj)
@@ -259,7 +253,7 @@
                                       ,wh_json:get_value([<<"value">>, <<"from">>], JObj)
                                       ,wh_json:get_value([<<"value">>, <<"to">>], JObj)
                                      ]) || JObj <- Jobs];
-        {'error', _Reason} ->            
+        {'error', _Reason} ->
             io:format("Error getting faxes~n", [])
     end,
     io:format("+--------------------------------+-------------------+-----------------+----------------------------------+----------------------------------+----------------------+----------------------+~n", []),
@@ -270,7 +264,7 @@
     io:format("+--------------------------------+-------------------+----------------------------------+----------------------------------+----------------------+----------------------+~n", []),
     FormatString = "| ~-30s | ~-17s | ~-32s | ~-32s | ~-20s | ~-20s |~n",
     io:format(FormatString, [<<"Job">>, <<"Date">>, <<"Account">>, <<"Faxbox">>, <<"From">>, <<"To">>]),
-    io:format("+================================+===================+==================================+==================================+======================+======================+~n", []),    
+    io:format("+================================+===================+==================================+==================================+======================+======================+~n", []),
     case couch_mgr:get_results(?WH_FAXES, <<"faxes/jobs">>) of
         {'ok', Jobs} ->
             [io:format(FormatString, [wh_json:get_value([<<"value">>, <<"id">>], JObj)
@@ -281,18 +275,18 @@
                                       ,wh_json:get_value([<<"value">>, <<"from">>], JObj)
                                       ,wh_json:get_value([<<"value">>, <<"to">>], JObj)
                                      ]) || JObj <- Jobs];
-        {'error', _Reason} ->            
+        {'error', _Reason} ->
             io:format("Error getting faxes~n", [])
     end,
     io:format("+--------------------------------+-------------------+----------------------------------+----------------------------------+----------------------+----------------------+~n", []),
     'no_return'.
-    
+
 -spec active_jobs() -> 'no_return'.
 active_jobs() ->
     io:format("+--------------------------------+--------------------------------+-------------------+----------------------------------+----------------------------------+----------------------+----------------------+~n", []),
     FormatString = "| ~-30s | ~-30s | ~-17s | ~-32s | ~-32s | ~-20s | ~-20s |~n",
     io:format(FormatString, [<<"Node">>, <<"Job">>, <<"Date">>, <<"Account">>, <<"From">>, <<"To">>]),
-    io:format("+================================+================================+===================+==================================+==================================+======================+======================+~n", []),    
+    io:format("+================================+================================+===================+==================================+==================================+======================+======================+~n", []),
     case couch_mgr:get_results(?WH_FAXES, <<"faxes/processing_by_node">>) of
         {'ok', Jobs} ->
             [io:format(FormatString, [wh_json:get_value([<<"value">>, <<"node">>], JObj)
@@ -304,7 +298,7 @@
                                       ,wh_json:get_value([<<"value">>, <<"from">>], JObj)
                                       ,wh_json:get_value([<<"value">>, <<"to">>], JObj)
                                      ]) || JObj <- Jobs];
-        {'error', _Reason} ->            
+        {'error', _Reason} ->
             io:format("Error getting faxes~n", [])
     end,
     io:format("+--------------------------------+--------------------------------+-------------------+----------------------------------+----------------------------------+----------------------+----------------------+~n", []),
@@ -313,7 +307,7 @@
 -spec restart_job(binary()) -> 'no_return'.
 restart_job(JobID) ->
     update_job(JobID, <<"pending">>).
-    
+
 -spec update_job(binary(), binary()) -> 'ok' | {'error', any()}.
 update_job(JobID, State) ->
     case couch_mgr:open_doc(?WH_FAXES, JobID) of
@@ -330,5 +324,4 @@
                                                                      ],JObj), Opts),
                     'ok'
             end
-    end.
->>>>>>> 8cac751f
+    end.