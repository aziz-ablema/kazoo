%%%-------------------------------------------------------------------
%%% @author James Aimonetti <james@2600hz.org>
%%% @copyright (C) 2011, VoIP INC
%%% @doc
%%% Manage a pool of amqp queues
%%% @end
%%% Created : 28 Mar 2011 by James Aimonetti <james@2600hz.org>
%%%-------------------------------------------------------------------
-module(ecallmgr_amqp_pool).

-behaviour(gen_server).

%% API
-export([start_link/0, start_link/1, route_req/1, route_req/2, reg_query/1, reg_query/2, media_req/1, media_req/2]).
-export([authn_req/1, authn_req/2, authz_req/1, authz_req/2]).

-export([worker_free/3, worker_count/0]).

%% gen_server callbacks
-export([init/1, handle_call/3, handle_cast/2, handle_info/2,
	 terminate/2, code_change/3]).

-include("ecallmgr.hrl").

-define(SERVER, ?MODULE).
-define(WORKER_COUNT, 10).
-define(DEFAULT_TIMEOUT, 5000).

%% every X ms, compare RequestsPer to WorkerCount
%% If RP < WC, reduce Ws by max(WC-RP, OrigWC)
-define(BACKOFF_PERIOD, 1000). % arbitrary at this point

-record(state, {
	  worker_count = ?WORKER_COUNT :: integer()
          ,orig_worker_count = ?WORKER_COUNT :: integer() % scale back workers after a period of time
          ,workers = queue:new() :: queue()
          ,requests_per = 0 :: non_neg_integer()
	  ,elapsed_micro_per = 0 :: non_neg_integer()
	 }).

%%%===================================================================
%%% API
%%%===================================================================

%%--------------------------------------------------------------------
%% @doc
%% Starts the server
%%
%% @spec start_link() -> {ok, Pid} | ignore | {error, Error}
%% @end
%%--------------------------------------------------------------------
start_link() ->
    gen_server:start_link({local, ?SERVER}, ?MODULE, [?WORKER_COUNT], []).

start_link(WorkerCount) ->
    gen_server:start_link({local, ?SERVER}, ?MODULE, [WorkerCount], []).

authn_req(Prop) ->
    authn_req(Prop, ?DEFAULT_TIMEOUT).
authn_req(Prop, Timeout) ->
<<<<<<< HEAD
    gen_server:call(?SERVER, {request, Prop, fun wapi_authn:req/1
			      ,fun wapi_authn:publish_req/1
=======
    gen_server:call(?SERVER, {request, Prop, fun wh_api:authn_req/1, get(callid)
			      ,fun(JSON) -> amqp_util:callmgr_publish(JSON, <<"application/json">>, ?KEY_AUTHN_REQ) end
>>>>>>> 58787a26
			      }, Timeout).

authz_req(Prop) ->
    authz_req(Prop, ?DEFAULT_TIMEOUT).
authz_req(Prop, Timeout) ->
<<<<<<< HEAD
    gen_server:call(?SERVER, {request, Prop, fun wapi_authz:req/1
			      ,fun wapi_authz:publish_req/1
=======
    gen_server:call(?SERVER, {request, Prop, fun wh_api:authz_req/1, get(callid)
			      ,fun(JSON) -> amqp_util:callmgr_publish(JSON, <<"application/json">>, ?KEY_AUTHZ_REQ) end
>>>>>>> 58787a26
			     }, Timeout).

route_req(Prop) ->
    route_req(Prop, ?DEFAULT_TIMEOUT).
route_req(Prop, Timeout) ->
<<<<<<< HEAD
    gen_server:call(?SERVER, {request, Prop, fun wapi_route:req/1
			      ,fun wapi_route:publish_req/1
=======
    gen_server:call(?SERVER, {request, Prop, fun wh_api:route_req/1, get(callid)
			      ,fun(JSON) -> amqp_util:callmgr_publish(JSON, <<"application/json">>, ?KEY_ROUTE_REQ) end
>>>>>>> 58787a26
			     }, Timeout).

reg_query(Prop) ->
    reg_query(Prop, ?DEFAULT_TIMEOUT).

reg_query(Prop, Timeout) ->
<<<<<<< HEAD
    gen_server:call(?SERVER, {request, Prop, fun wapi_registration:query_req/1
			      ,fun wapi_registration:publish_query_req/1
=======
    gen_server:call(?SERVER, {request, Prop, fun wh_api:reg_query/1, get(callid)
			      ,fun(JSON) -> amqp_util:callmgr_publish(JSON, <<"application/json">>, ?KEY_REG_QUERY) end
>>>>>>> 58787a26
			     }, Timeout).

media_req(Prop) ->
    media_req(Prop, ?DEFAULT_TIMEOUT).

media_req(Prop, Timeout) ->
<<<<<<< HEAD
    gen_server:call(?SERVER, {request, Prop, fun wapi_media:req/1
			      ,fun wapi_media:publish_req/1
=======
    gen_server:call(?SERVER, {request, Prop, fun wh_api:media_req/1, get(callid)
			      ,fun(JSON) -> amqp_util:callevt_publish(JSON) end
>>>>>>> 58787a26
			     }, Timeout).

worker_free(Srv, Worker, Elapsed) ->
    gen_server:cast(Srv, {worker_free, Worker, Elapsed}).

worker_count() ->
    ecallmgr_amqp_pool_worker_sup:worker_count().

%%%===================================================================
%%% gen_server callbacks
%%%===================================================================

%%--------------------------------------------------------------------
%% @private
%% @doc
%% Initializes the server
%%
%% @spec init(Args) -> {ok, State} |
%%                     {ok, State, Timeout} |
%%                     ignore |
%%                     {stop, Reason}
%% @end
%%--------------------------------------------------------------------
init([Count]) ->
    process_flag(trap_exit, true),

    'ok' = ecallmgr_amqp_pool_worker_sup:release_all(),

    erlang:send_after(?BACKOFF_PERIOD, self(), reduce_labor_force),

    Ws = lists:foldr(fun(W, Ws0) -> queue:in(W, Ws0) end, queue:new(), [ start_worker() || _ <- lists:seq(1, Count) ]),

    {ok, #state{worker_count=Count, workers=Ws, orig_worker_count=Count}}.

%%--------------------------------------------------------------------
%% @private
%% @doc
%% Handling call messages
%%
%% @spec handle_call(Request, From, State) ->
%%                                   {reply, Reply, State} |
%%                                   {reply, Reply, State, Timeout} |
%%                                   {noreply, State} |
%%                                   {noreply, State, Timeout} |
%%                                   {stop, Reason, Reply, State} |
%%                                   {stop, Reason, State}
%% @end
%%--------------------------------------------------------------------
handle_call({request, Prop, ApiFun, CallId, PubFun}, From, #state{workers=W, worker_count=WC, requests_per=RP}=State) ->
    case queue:out(W) of
	{{value, Worker}, W1} ->
	    ecallmgr_amqp_pool_worker:start_req(Worker, Prop, ApiFun, CallId, PubFun, From, self()),
	    {noreply, State#state{workers=W1, requests_per=RP+1}, hibernate};
	{empty, _} ->
	    Worker = start_worker(),
	    ?LOG("starting additional worker ~p", [Worker]),
	    ecallmgr_amqp_pool_worker:start_req(Worker, Prop, ApiFun, CallId, PubFun, From, self()),
	    {noreply, State#state{worker_count=WC+1, requests_per=RP+1}, hibernate}
    end.

%%--------------------------------------------------------------------
%% @private
%% @doc
%% Handling cast messages
%%
%% @spec handle_cast(Msg, State) -> {noreply, State} |
%%                                  {noreply, State, Timeout} |
%%                                  {stop, Reason, State}
%% @end
%%--------------------------------------------------------------------
handle_cast({worker_free, _Worker, _Elapsed}=Req, State) ->
    handle_info(Req, State).

%%--------------------------------------------------------------------
%% @private
%% @doc
%% Handling all non call/cast messages
%%
%% @spec handle_info(Info, State) -> {noreply, State} |
%%                                   {noreply, State, Timeout} |
%%                                   {stop, Reason, State}
%% @end
%%--------------------------------------------------------------------
handle_info({worker_free, W, Elapsed}, #state{workers=Ws, elapsed_micro_per=EMP}=State) ->
    {noreply, State#state{workers=queue:in(W, Ws), elapsed_micro_per=EMP+Elapsed}, hibernate};

handle_info({'EXIT', W, _Reason}, #state{workers=Ws, worker_count=WC, orig_worker_count=OWC}=State) when WC < OWC ->
    ?LOG("Worker down: ~p", [_Reason]),
    Ws1 = queue:in(start_worker(), queue:filter(fun(W1) when W =:= W1 -> false; (_) -> true end, Ws)),
    {noreply, State#state{workers=Ws1, worker_count=worker_count()}, hibernate};

handle_info({'EXIT', W, _Reason}, #state{workers=Ws}=State) ->
    ?LOG("Worker down: ~p", [_Reason]),
    Ws1 = queue:filter(fun(W1) when W =:= W1 -> false; (_) -> true end, Ws),

    {noreply, State#state{workers=Ws1, worker_count=worker_count()}, hibernate};

handle_info(reduce_labor_force
	    ,#state{workers=Ws, worker_count=WC, requests_per=RP, orig_worker_count=OWC, elapsed_micro_per=EMP}=State)
  when RP > 0 andalso EMP > 0 andalso WC > OWC ->
    AvgMicro = EMP div RP, % average micro per request
    ?LOG("Req per ~b: ~b", [?BACKOFF_PERIOD, RP]),
    ?LOG("Avg micro per req: ~b (~b total micro)", [AvgMicro, EMP]),
    WsNeeded = round((1 / AvgMicro) * (?BACKOFF_PERIOD * 1000)), % avg workers needed
    ?LOG("WsNeeded: ~b (have ~b)", [WsNeeded, WC]),

    erlang:send_after(?BACKOFF_PERIOD, self(), reduce_labor_force),

    case round((WC - WsNeeded) * 0.1) of
	Reduce when Reduce > 0 ->
	    ?LOG_SYS("Reducing worker count from ~b by ~b", [WC, Reduce]),
	    Ws1 = reduce_workers(Ws, Reduce, OWC),
	    {noreply, State#state{workers=Ws1, worker_count=worker_count(), requests_per=0, elapsed_micro_per=0}, hibernate};
	_Other ->
	    ?LOG_SYS("Not reducing workers (~b suggested)", [_Other]),
	    {noreply, State#state{requests_per=0, elapsed_micro_per=0}}
    end;

handle_info(reduce_labor_force, #state{requests_per=RP, worker_count=WC, orig_worker_count=OWC, workers=Ws}=State) ->
    erlang:send_after(?BACKOFF_PERIOD, self(), reduce_labor_force),

    case round((WC - RP) * 0.1) of
	Reduce when Reduce > 0 andalso WC > OWC ->
	    ?LOG("Reducing worker count from ~b by ~b", [WC, Reduce]),
	    Ws1 = reduce_workers(Ws, Reduce, OWC),
	    ?LOG("Queue len before ~b and after ~b", [queue:len(Ws), queue:len(Ws1)]),
	    {noreply, State#state{requests_per=0, elapsed_micro_per=0, workers=Ws1, worker_count=worker_count()}, hibernate};
	_Else ->
	    {noreply, State#state{requests_per=0, elapsed_micro_per=0}, hibernate}
    end;

handle_info(_Info, State) ->
    ?LOG("Unhandled message: ~p", [_Info]),
    {noreply, State}.

reduce_workers(Ws, Reduce, OWC) ->
    lists:foldl(fun(_, Q0) ->
			case queue:len(Q0) =< OWC of
			    true -> Q0;
			    false ->
				{{value, W}, Q1} = queue:out(Q0),
				ecallmgr_amqp_pool_worker:stop(W),
				Q1
			end
		end, Ws, lists:seq(1,Reduce)).

%%--------------------------------------------------------------------
%% @private
%% @doc
%% This function is called by a gen_server when it is about to
%% terminate. It should be the opposite of Module:init/1 and do any
%% necessary cleaning up. When it returns, the gen_server terminates
%% with Reason. The return value is ignored.
%%
%% @spec terminate(Reason, State) -> void()
%% @end
%%--------------------------------------------------------------------
terminate(_Reason, _State) ->
    ?LOG("Terminating: ~p", [_Reason]).

%%--------------------------------------------------------------------
%% @private
%% @doc
%% Convert process state when code is changed
%%
%% @spec code_change(OldVsn, State, Extra) -> {ok, NewState}
%% @end
%%--------------------------------------------------------------------
code_change(_OldVsn, State, _Extra) ->
    {ok, State}.

%%%===================================================================
%%% Internal functions
%%%===================================================================
start_worker() ->
    {ok, Pid} = ecallmgr_amqp_pool_worker_sup:start_child(),
    link(Pid),
    ?LOG("Worker ~p started", [Pid]),
    Pid.<|MERGE_RESOLUTION|>--- conflicted
+++ resolved
@@ -58,63 +58,38 @@
 authn_req(Prop) ->
     authn_req(Prop, ?DEFAULT_TIMEOUT).
 authn_req(Prop, Timeout) ->
-<<<<<<< HEAD
-    gen_server:call(?SERVER, {request, Prop, fun wapi_authn:req/1
+    gen_server:call(?SERVER, {request, Prop, fun wapi_authn:req/1, get(callid)
 			      ,fun wapi_authn:publish_req/1
-=======
-    gen_server:call(?SERVER, {request, Prop, fun wh_api:authn_req/1, get(callid)
-			      ,fun(JSON) -> amqp_util:callmgr_publish(JSON, <<"application/json">>, ?KEY_AUTHN_REQ) end
->>>>>>> 58787a26
 			      }, Timeout).
 
 authz_req(Prop) ->
     authz_req(Prop, ?DEFAULT_TIMEOUT).
 authz_req(Prop, Timeout) ->
-<<<<<<< HEAD
-    gen_server:call(?SERVER, {request, Prop, fun wapi_authz:req/1
+    gen_server:call(?SERVER, {request, Prop, fun wapi_authz:req/1, get(callid)
 			      ,fun wapi_authz:publish_req/1
-=======
-    gen_server:call(?SERVER, {request, Prop, fun wh_api:authz_req/1, get(callid)
-			      ,fun(JSON) -> amqp_util:callmgr_publish(JSON, <<"application/json">>, ?KEY_AUTHZ_REQ) end
->>>>>>> 58787a26
 			     }, Timeout).
 
 route_req(Prop) ->
     route_req(Prop, ?DEFAULT_TIMEOUT).
 route_req(Prop, Timeout) ->
-<<<<<<< HEAD
-    gen_server:call(?SERVER, {request, Prop, fun wapi_route:req/1
+    gen_server:call(?SERVER, {request, Prop, fun wapi_route:req/1, get(callid)
 			      ,fun wapi_route:publish_req/1
-=======
-    gen_server:call(?SERVER, {request, Prop, fun wh_api:route_req/1, get(callid)
-			      ,fun(JSON) -> amqp_util:callmgr_publish(JSON, <<"application/json">>, ?KEY_ROUTE_REQ) end
->>>>>>> 58787a26
 			     }, Timeout).
 
 reg_query(Prop) ->
     reg_query(Prop, ?DEFAULT_TIMEOUT).
 
 reg_query(Prop, Timeout) ->
-<<<<<<< HEAD
-    gen_server:call(?SERVER, {request, Prop, fun wapi_registration:query_req/1
+    gen_server:call(?SERVER, {request, Prop, fun wapi_registration:query_req/1, get(callid)
 			      ,fun wapi_registration:publish_query_req/1
-=======
-    gen_server:call(?SERVER, {request, Prop, fun wh_api:reg_query/1, get(callid)
-			      ,fun(JSON) -> amqp_util:callmgr_publish(JSON, <<"application/json">>, ?KEY_REG_QUERY) end
->>>>>>> 58787a26
 			     }, Timeout).
 
 media_req(Prop) ->
     media_req(Prop, ?DEFAULT_TIMEOUT).
 
 media_req(Prop, Timeout) ->
-<<<<<<< HEAD
-    gen_server:call(?SERVER, {request, Prop, fun wapi_media:req/1
+    gen_server:call(?SERVER, {request, Prop, fun wapi_media:req/1, get(callid)
 			      ,fun wapi_media:publish_req/1
-=======
-    gen_server:call(?SERVER, {request, Prop, fun wh_api:media_req/1, get(callid)
-			      ,fun(JSON) -> amqp_util:callevt_publish(JSON) end
->>>>>>> 58787a26
 			     }, Timeout).
 
 worker_free(Srv, Worker, Elapsed) ->
