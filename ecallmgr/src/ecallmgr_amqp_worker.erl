--- conflicted
+++ resolved
@@ -142,11 +142,7 @@
 %% @end
 %%--------------------------------------------------------------------
 handle_cast({set_negative_threshold, NegThreshold}, State) ->
-<<<<<<< HEAD
-    lager:info("set negative threshold to ~p", [NegThreshold]),
-=======
     lager:debug("set negative threshold to ~p", [NegThreshold]),
->>>>>>> 706b5f17
     {noreply, State#state{neg_resp_threshold = NegThreshold}};
 handle_cast({event, MsgId, JObj}, #state{current_msg_id = MsgId
                                          ,client_from = From
