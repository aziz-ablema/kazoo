--- conflicted
+++ resolved
@@ -483,12 +483,6 @@
        ,{<<"Raw-Application-Name">>, props:get_value(<<"Application">>, Props, ApplicationName)}
        ,{<<"Raw-Application-Data">>, props:get_value(<<"Application-Data">>, Props)}
        ,{<<"Media-Server">>, props:get_value(<<"FreeSWITCH-Hostname">>, Props)}
-<<<<<<< HEAD
-       | event_specific(EventName, ApplicationName, Props)
-      ]).
-
--spec publish_event/1 :: (wh_proplist()) -> 'ok'.
-=======
        ,{<<"Channel-Moving">>, wh_util:to_binary(is_channel_moving(Props))}
        | event_specific(EventName, ApplicationName, Props) 
       ]).
@@ -498,7 +492,6 @@
     wh_util:is_true(props:get_value(<<"variable_channel_is_moving">>, Props)).
 
 -spec publish_event/1 :: (proplist()) -> 'ok'.
->>>>>>> 2801e556
 publish_event(Props) ->
     %% call_control publishes channel create/destroy on the control
     %% events queue by calling create_event then this directly.
