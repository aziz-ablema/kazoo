%%%-------------------------------------------------------------------
%%% @author James Aimonetti <james@2600hz.org>
%%% @copyright (C) 2011, VoIP INC
%%% @doc
%%% Generate the XML for various FS responses
%%% @end
%%% Created : 25 Mar 2011 by James Aimonetti <james@2600hz.org>
%%%-------------------------------------------------------------------
-module(ecallmgr_fs_xml).

-export([route_resp_xml/1, build_route/2, get_leg_vars/1, get_channel_vars/1, authn_resp_xml/1]).

-include("ecallmgr.hrl").

authn_resp_xml([_|_]=RespProp) ->
    authn_resp_xml(props:get_value(<<"Auth-Method">>, RespProp), wh_json:from_list(RespProp));
authn_resp_xml(RespJObj) ->
    authn_resp_xml(wh_json:get_value(<<"Auth-Method">>, RespJObj), RespJObj).

authn_resp_xml(<<"password">>, JObj) ->
    User = wh_json:get_value(<<"Auth-User">>, JObj),
    Realm = wh_json:get_value(<<"Auth-Realm">>, JObj),
    Pass = wh_json:get_value(<<"Auth-Password">>, JObj),
    ChannelParams = get_channel_params(JObj),
    {ok, lists:flatten(io_lib:format(?REGISTER_PASS_RESPONSE, [Realm, User, Pass, ChannelParams]))};
authn_resp_xml(<<"a1-hash">>, JObj) ->
    User = wh_json:get_value(<<"Auth-User">>, JObj),
    Realm = wh_json:get_value(<<"Auth-Realm">>, JObj),
    Hash = wh_json:get_value(<<"Auth-Password">>, JObj),
    ChannelParams = get_channel_params(JObj),
    {ok, lists:flatten(io_lib:format(?REGISTER_HASH_RESPONSE, [Realm, User, Hash, ChannelParams]))};
authn_resp_xml(<<"ip">>, _JObj) ->
    {ok, ?EMPTYRESPONSE};
authn_resp_xml(_Method, _JObj) ->
    ?LOG_SYS("Unknown method ~s", [_Method]),
    {ok, ?EMPTYRESPONSE}.

route_resp_xml([_|_]=RespProp) ->
    route_resp_xml(props:get_value(<<"Method">>, RespProp), props:get_value(<<"Routes">>, RespProp), wh_json:from_list(RespProp));
route_resp_xml(RespJObj) ->
    route_resp_xml(wh_json:get_value(<<"Method">>, RespJObj), wh_json:get_value(<<"Routes">>, RespJObj), RespJObj).

%% Prop = Route Response
-spec route_resp_xml/3 :: (binary(), json_objects(), json_object()) -> {'ok', iolist()}.
route_resp_xml(<<"bridge">>, Routes, _JObj) ->
    ?LOG("Creating a bridge XML response"),
    %% format the Route based on protocol
    {_Idx, Extensions, Errors} = lists:foldr(
				   fun(RouteJObj, {Idx, Acc, ErrAcc}) ->
					   case build_route(RouteJObj, wh_json:get_value(<<"Invite-Format">>, RouteJObj)) of
					       {error, timeout} ->
						   {Idx+1, Acc, ErrAcc};
					       Route ->
						   BypassMedia = case wh_json:get_value(<<"Media">>, RouteJObj) of
								     <<"bypass">> -> "true";
								     _ -> "false" %% default to not bypassing media
								 end,

						   RouteJObj1 = case wh_json:get_value(<<"Progress-Timeout">>, RouteJObj) of
								    undefined ->
									wh_json:set_value(<<"Progress-Timeout">>, <<"6">>, RouteJObj);
								    I when is_integer(I) ->
									wh_json:set_value(<<"Progress-Timeout">>, integer_to_list(I), RouteJObj);
								    _ -> RouteJObj
								end,

						   ChannelVars = get_channel_vars(wh_json:to_proplist(RouteJObj1)),
						   {Idx+1
						    ,[io_lib:format(?ROUTE_BRIDGE_EXT, [Idx, BypassMedia, ChannelVars, Route]) | Acc]
						    , ErrAcc}
					   end
				   end, {1, "", ""}, Routes),
    case Extensions of
	[] ->
	    ?LOG("No endpoints to route to"),
	    {ok, lists:flatten(io_lib:format(?ROUTE_BRIDGE_RESPONSE, [?WHISTLE_CONTEXT, Errors]))};
	_ ->
	    Xml = io_lib:format(?ROUTE_BRIDGE_RESPONSE, [?WHISTLE_CONTEXT, Extensions]),
	    ?LOG("Bridge XML generated: ~s", [Xml]),
	    {ok, lists:flatten(Xml)}
    end;
route_resp_xml(<<"park">>, _Routes, _JObj) ->
    Park = lists:flatten(io_lib:format(?ROUTE_PARK_RESPONSE, [?WHISTLE_CONTEXT])),
    ?LOG("Creating park XML: ~s", [Park]),
    {ok, Park};
route_resp_xml(<<"error">>, _Routes, JObj) ->
    ErrCode = wh_json:get_value(<<"Route-Error-Code">>, JObj),
    ErrMsg = list_to_binary([" ", wh_json:get_value(<<"Route-Error-Message">>, JObj, <<"">>)]),
    Xml = io_lib:format(?ROUTE_ERROR_RESPONSE, [?WHISTLE_CONTEXT, ErrCode, ErrMsg]),
    ?LOG("Creating error XML: ~s", [Xml]),
    {ok, lists:flatten(Xml)}.

-spec build_route/2 :: (proplist() | json_object(), DIDFormat :: binary()) -> binary() | {'error', 'timeout'}.
build_route(Route, undefined) ->
    build_route(Route, <<"username">>);
<<<<<<< HEAD
build_route([_|_]=RouteProp, DIDFormat) ->
    build_route(wh_json:from_list(RouteProp), DIDFormat);
build_route(RouteJObj, <<"route">>) ->
    case wh_json:get_value(<<"Route">>, RouteJObj) of
        <<"sip:", _/binary>> = R1 -> <<?SIP_INTERFACE, (R1)/binary>>;
        R2 -> R2
    end;
build_route(RouteJObj, <<"username">>) ->
    User = wh_json:get_value(<<"To-User">>, RouteJObj),
    Realm = wh_json:get_value(<<"To-Realm">>, RouteJObj),
=======
build_route({struct, RouteProp}, DIDFormat) ->
    build_route(RouteProp, DIDFormat);
build_route(RouteProp, <<"route">>) ->
    Route = case props:get_value(<<"Route">>, RouteProp) of
                <<"sip:", _/binary>> = R1 -> <<?SIP_INTERFACE, (R1)/binary>>;
                R2 -> R2
            end,
    ?LOG("using route ~s", [Route]),
    Route;

build_route(RouteProp, <<"username">>) ->
    User = props:get_value(<<"To-User">>, RouteProp),
    Realm = props:get_value(<<"To-Realm">>, RouteProp),
>>>>>>> 58787a26
    case ecallmgr_registrar:lookup(Realm, User, [<<"Contact">>]) of
	[{<<"Contact">>, Contact}] ->
	    RURI = binary:replace(re:replace(Contact, "^[^\@]+", User, [{return, binary}]), <<">">>, <<"">>),
            <<?SIP_INTERFACE, (RURI)/binary>>;
	{error, timeout}=E ->
            ?LOG("failed to lookup user ~s@~s in the registrar", [User, Realm]),
	    E
    end;
build_route(RouteJObj, DIDFormat) ->
    User = wh_json:get_value(<<"To-User">>, RouteJObj),
    Realm = wh_json:get_value(<<"To-Realm">>, RouteJObj),
    DID = format_did(wh_json:get_value(<<"To-DID">>, RouteJObj), DIDFormat),
    case ecallmgr_registrar:lookup(Realm, User, [<<"Contact">>]) of
	[{<<"Contact">>, Contact}] ->
	    RURI = binary:replace(re:replace(Contact, "^[^\@]+", DID, [{return, binary}]), <<">">>, <<"">>),
            <<?SIP_INTERFACE, (RURI)/binary>>;
	{error, timeout}=E ->
            ?LOG("failed to lookup user ~s@~s in the registrar", [User, Realm]),
	    E
    end.

-spec format_did/2 :: (binary(), Format :: binary()) -> binary().
format_did(DID, <<"e164">>) ->
    wh_util:to_e164(DID);
format_did(DID, <<"npan">>) ->
    wh_util:to_npan(DID);
format_did(DID, <<"1npan">>) ->
    wh_util:to_1npan(DID).

-spec get_leg_vars/1 :: (json_object() | proplist()) -> iolist().
get_leg_vars([_|_]=Prop) ->
    ["[", string:join([binary_to_list(V) || V <- lists:foldr(fun get_channel_vars/2, [], Prop)], ","), "]"];
get_leg_vars(JObj) -> get_leg_vars(wh_json:to_proplist(JObj)).

-spec get_channel_vars/1 :: (json_object() | proplist()) -> [string(),...].
get_channel_vars([_|_]=Prop) ->
    P = Prop ++ [{<<"Overwrite-Channel-Vars">>, <<"true">>}],
    ["{", string:join([binary_to_list(V) || V <- lists:foldr(fun get_channel_vars/2, [], P)], ","), "}"];
get_channel_vars(JObj) -> get_channel_vars(wh_json:to_proplist(JObj)).

-spec get_channel_vars/2 :: ({binary(), binary() | json_object()}, [binary(),...] | []) -> [binary(),...] | [].
get_channel_vars({<<"Custom-Channel-Vars">>, JObj}, Vars) ->
    Custom = wh_json:to_proplist(JObj),
    lists:foldl(fun(KV, Vars0) -> get_channel_vars(KV, Vars0) end, Vars, Custom);

get_channel_vars({<<"SIP-Headers">>, SIPJObj}, Vars) ->
    SIPHeaders = wh_json:to_proplist(SIPJObj),
    lists:foldl(fun({K,V}, Vars0) ->
			[ list_to_binary(["sip_h_", K, "=", V]) | Vars0]
		end, Vars, SIPHeaders);

get_channel_vars({<<"Caller-ID-Type">>, <<"from">>}, Vars) ->
    [ <<"sip_cid_type=none">> | Vars];
get_channel_vars({<<"Caller-ID-Type">>, <<"rpid">>}, Vars) ->
    [ <<"sip_cid_type=rpid">> | Vars];
get_channel_vars({<<"Caller-ID-Type">>, <<"pid">>}, Vars) ->
    [ <<"sip_cid_type=pid">> | Vars];

get_channel_vars({<<"Codecs">>, []}, Vars) ->
    Vars;
get_channel_vars({<<"Codecs">>, Cs}, Vars) ->
    Codecs = [ binary_to_list(C) || C <- Cs ],
    CodecStr = string:join(Codecs, ","),
    [ list_to_binary(["codec_string='", CodecStr, "'"]) | Vars];

%% SPECIAL CASE: Timeout must be larger than zero
get_channel_vars({<<"Timeout">>, V}, Vars) ->
    case wh_util:to_integer(V) of
        TO when TO > 0 ->
            [ <<"call_timeout=", (wh_util:to_binary(TO))/binary>> | Vars];
        _Else ->
            Vars
    end;

get_channel_vars({AMQPHeader, V}, Vars) when not is_list(V) ->
    case lists:keyfind(AMQPHeader, 1, ?SPECIAL_CHANNEL_VARS) of
	false -> [list_to_binary([?CHANNEL_VAR_PREFIX, wh_util:to_list(AMQPHeader), "='", wh_util:to_list(V), "'"]) | Vars];
	{_, Prefix} -> [list_to_binary([Prefix, "='", wh_util:to_list(V), "'"]) | Vars]
    end;

get_channel_vars(_, Vars) ->
    Vars.


get_channel_params(JObj) ->
    CV0 = case wh_json:get_value(<<"Tenant-ID">>, JObj) of
	      undefined -> [];
	      TID -> [io_lib:format(?REGISTER_CHANNEL_PARAM
				    ,[list_to_binary([?CHANNEL_VAR_PREFIX, "Tenant-ID"]), TID])]
	  end,

    CV1 = case wh_json:get_value(<<"Access-Group">>, JObj) of
    	      undefined -> CV0;
	      AG -> [io_lib:format(?REGISTER_CHANNEL_PARAM
				   ,[list_to_binary([?CHANNEL_VAR_PREFIX, "Access-Group"]), AG]) | CV0]
	  end,

    Custom = wh_json:to_proplist(wh_json:get_value(<<"Custom-Channel-Vars">>, JObj, wh_json:new())),
    lists:foldl(fun({K,V}, CV) ->
			[io_lib:format(?REGISTER_CHANNEL_PARAM
				       ,[list_to_binary([?CHANNEL_VAR_PREFIX, K]), V]) | CV]
		end, CV1, Custom).<|MERGE_RESOLUTION|>--- conflicted
+++ resolved
@@ -93,7 +93,6 @@
 -spec build_route/2 :: (proplist() | json_object(), DIDFormat :: binary()) -> binary() | {'error', 'timeout'}.
 build_route(Route, undefined) ->
     build_route(Route, <<"username">>);
-<<<<<<< HEAD
 build_route([_|_]=RouteProp, DIDFormat) ->
     build_route(wh_json:from_list(RouteProp), DIDFormat);
 build_route(RouteJObj, <<"route">>) ->
@@ -104,21 +103,6 @@
 build_route(RouteJObj, <<"username">>) ->
     User = wh_json:get_value(<<"To-User">>, RouteJObj),
     Realm = wh_json:get_value(<<"To-Realm">>, RouteJObj),
-=======
-build_route({struct, RouteProp}, DIDFormat) ->
-    build_route(RouteProp, DIDFormat);
-build_route(RouteProp, <<"route">>) ->
-    Route = case props:get_value(<<"Route">>, RouteProp) of
-                <<"sip:", _/binary>> = R1 -> <<?SIP_INTERFACE, (R1)/binary>>;
-                R2 -> R2
-            end,
-    ?LOG("using route ~s", [Route]),
-    Route;
-
-build_route(RouteProp, <<"username">>) ->
-    User = props:get_value(<<"To-User">>, RouteProp),
-    Realm = props:get_value(<<"To-Realm">>, RouteProp),
->>>>>>> 58787a26
     case ecallmgr_registrar:lookup(Realm, User, [<<"Contact">>]) of
 	[{<<"Contact">>, Contact}] ->
 	    RURI = binary:replace(re:replace(Contact, "^[^\@]+", User, [{return, binary}]), <<">">>, <<"">>),
@@ -140,7 +124,7 @@
 	    E
     end.
 
--spec format_did/2 :: (binary(), Format :: binary()) -> binary().
+-spec format_did/2 :: (ne_binary(), ne_binary()) -> ne_binary().
 format_did(DID, <<"e164">>) ->
     wh_util:to_e164(DID);
 format_did(DID, <<"npan">>) ->
