--- conflicted
+++ resolved
@@ -231,15 +231,9 @@
 handle_lookup_resp(_, _, _, {error, _R}) ->
     lager:debug("authn request lookup failed: ~p", [_R]),
     ecallmgr_fs_xml:route_not_found().
-<<<<<<< HEAD
     
--spec publish_register_event(wh_proplist()) -> 'ok'.
-publish_register_event(Data) ->
-=======
-
--spec publish_register_event/2 :: (wh_proplist(), atom()) -> 'ok'.
+-spec publish_register_event(wh_proplist(), atom()) -> 'ok'.
 publish_register_event(Data, Node) ->
->>>>>>> ec8fde75
     ApiProp = lists:foldl(fun(K, Api) ->
                                   case props:get_value(wh_util:to_lower_binary(K), Data) of
                                       undefined ->
