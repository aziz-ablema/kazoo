%%%-------------------------------------------------------------------
%%% @author James Aimonetti <james@2600hz.com>
%%% @copyright (C) 2010, James Aimonetti
%%% @doc
%%% Created when a call hits a fetch_handler in ecallmgr_route.
%%% A Control Queue is created by the lookup_route function in the
%%% fetch_handler. On initialization, besides adding itself as the 
%%% consumer for the AMQP messages, Call Control creates an empty queue
%%% object (not to be confused with AMQP queues), sets the current
%%% application running on the switch to the empty binary, and records
%%% the timestamp of when the initialization finishes. The process then
%%% enters its loop to wait.
%%%
%%% When receiving an AMQP message, after decoding the JSON into a proplist,
%%% we check if the application is "queue" or not; if it is "queue", we
%%% extract the default headers out, iterate through the Commands portion,
%%% and append the default headers to the application-specific portions, and
%%% insert these commands into the CmdQ. We then check whether the old CmdQ is
%%% empty AND the new CmdQ is not, and that the current App is the empty
%%% binary. If so, we dequeue the next command, execute it, and loop; otherwise
%%% we loop with the CmdQ.
%%% If just a single application is sent in the message, we check the CmdQ's
%%% size and the current App's status; if both are empty, we fire the command
%%% immediately; otherwise we add the command to the CmdQ and loop.
%%%
%%% When receiving an {execute_complete, UUID, EvtName} tuple from
%%% the corresponding ecallmgr_call_events process tracking the call,
%%% we convert the CurrApp name from Whistle parlance to FS, matching
%%% it against what application name we got from FS via the events
%%% process. If CurrApp is empty, we just loop since the completed
%%% execution probably wasn't related to our stuff (perhaps FS internal);
%%% if the converted Whistle name matches the passed FS name, we know
%%% the CurrApp cmd has finished and can execute the next command in the
%%% queue. If there are no commands in the queue, set CurrApp to <<>> and
%%% loop; otherwise take the next command, execute it, and look with it as
%%% the CurrApp. If EvtName and the converted Whistle name don't match,
%%% something else executed that might have been related to the main
%%% application's execute (think set commands, like playback terminators);
%%% we can note the event happened, and continue looping as we were.
%%%
%%% 
%%%
%%% @end
%%% Created : 26 Aug 2010 by James Aimonetti <james@2600hz.com>
%%%-------------------------------------------------------------------
-module(ecallmgr_call_control).

-behaviour(gen_server).

%% API
-export([start_link/3]).

%% gen_server callbacks
-export([init/1, handle_call/3, handle_cast/2, handle_info/2,
	 terminate/2, code_change/3]).

-import(logger, [format_log/3]).

-include("ecallmgr.hrl").

-define(SERVER, ?MODULE). 
-define(KEEP_ALIVE, 5000). %% after hangup, keep alive for 5 seconds

-record(state, {
	  node = undefined :: atom()
	 ,uuid = <<>> :: binary()
         ,command_q = queue:new() :: queue()
         ,current_app = <<>> :: binary()
         ,amqp_q = <<>> :: binary()
	 ,start_time = erlang:now() :: tuple()
	 ,is_node_up = true :: boolean()
<<<<<<< HEAD
         ,keep_alive_ref = undefined :: undefined | reference()
=======
         ,keep_alive_ref = undefined :: undefined | timer:tref()
>>>>>>> f19c4ba3
	 }).

%%%===================================================================
%%% API
%%%===================================================================

%%--------------------------------------------------------------------
%% @doc
%% Starts the server
%%
%% @spec start_link() -> {ok, Pid} | ignore | {error, Error}
%% @end
%%--------------------------------------------------------------------
start_link(Node, UUID, CtlQ) ->
    gen_server:start_link(?MODULE, [Node, UUID, CtlQ], []).

%%%===================================================================
%%% gen_server callbacks
%%%===================================================================

%%--------------------------------------------------------------------
%% @private
%% @doc
%% Initializes the server
%%
%% @spec init(Args) -> {ok, State} |
%%                     {ok, State, Timeout} |
%%                     ignore |
%%                     {stop, Reason}
%% @end
%%--------------------------------------------------------------------
init([Node, UUID, CtlQueue]) ->
    {ok, #state{node=Node, uuid=UUID, command_q = queue:new()
		,current_app = <<>>, amqp_q = CtlQueue, start_time = erlang:now()}, 0}.

%%--------------------------------------------------------------------
%% @private
%% @doc
%% Handling call messages
%%
%% @spec handle_call(Request, From, State) ->
%%                                   {reply, Reply, State} |
%%                                   {reply, Reply, State, Timeout} |
%%                                   {noreply, State} |
%%                                   {noreply, State, Timeout} |
%%                                   {stop, Reason, Reply, State} |
%%                                   {stop, Reason, State}
%% @end
%%--------------------------------------------------------------------
handle_call(_Request, _From, State) ->
    Reply = ok,
    {reply, Reply, State}.

%%--------------------------------------------------------------------
%% @private
%% @doc
%% Handling cast messages
%%
%% @spec handle_cast(Msg, State) -> {noreply, State} |
%%                                  {noreply, State, Timeout} |
%%                                  {stop, Reason, State}
%% @end
%%--------------------------------------------------------------------
handle_cast(_Msg, State) ->
    {noreply, State}.

%%--------------------------------------------------------------------
%% @private
%% @doc
%% Handling all non call/cast messages
%%
%% @spec handle_info(Info, State) -> {noreply, State} |
%%                                   {noreply, State, Timeout} |
%%                                   {stop, Reason, State}
%% @end
%%--------------------------------------------------------------------
handle_info(timeout, #state{node=N, amqp_q=Q}=State) ->
    erlang:monitor_node(N, true),
    amqp_util:basic_consume(Q),
    {noreply, State};

handle_info({nodedown, Node}, #state{node=Node, is_node_up=true}=State) ->
    format_log(error, "CONTROL(~p): nodedown ~p~n", [self(), Node]),
    erlang:monitor_node(Node, false),
    {ok, _} = timer:send_after(0, self(), {is_node_up, 100}),
    {noreply, State#state{is_node_up=false}};

handle_info({is_node_up, Timeout}, #state{node=Node, is_node_up=false}=State) ->
    format_log(error, "CONTROL(~p): nodedown ~p, trying ping, then waiting ~p if it fails~n", [self(), Node, Timeout]),
    case ecallmgr_fs_handler:is_node_up(Node) of
	true ->
	    erlang:monitor_node(Node, true),
	    format_log(info, "CONTROL(~p): node_is_up ~p~n", [self(), Node]),
	    {noreply, State#state{is_node_up=true}};
	false ->
	    {ok, _} = case Timeout >= ?MAX_TIMEOUT_FOR_NODE_RESTART of
			  true ->
			      timer:send_after(?MAX_TIMEOUT_FOR_NODE_RESTART, self(), {is_node_up, ?MAX_TIMEOUT_FOR_NODE_RESTART});
			  false ->
			      timer:send_after(Timeout, self(), {is_node_up, Timeout*2})
		      end,
	    {noreply, State}
    end;

handle_info(#'basic.consume_ok'{}, State) ->
    {noreply, State};

handle_info({_, #amqp_msg{props=#'P_basic'{content_type = <<"application/json">>}, payload = Payload}}, #state{keep_alive_ref=Ref}=State) ->
    JObj = mochijson2:decode(binary_to_list(Payload)),
    format_log(info, "CONTROL(~p): Recv App ~s, insert-at: ~s~n", [self(), whapps_json:get_value(<<"Application-Name">>, JObj), whapps_json:get_value(<<"Insert-At">>, JObj, tail)]),

    NewCmdQ = try
		  insert_command(State, whapps_json:get_value(<<"Insert-At">>, JObj, <<"tail">>), JObj)
	      catch
		  _:_ -> State#state.command_q
	      end,

    case State#state.is_node_up andalso (not queue:is_empty(NewCmdQ)) andalso State#state.current_app =:= <<>> of
	true ->
	    {{value, Cmd}, NewCmdQ1} = queue:out(NewCmdQ),
	    execute_control_request(Cmd, State),
	    AppName = whapps_json:get_value(<<"Application-Name">>, Cmd),
	    {noreply, State#state{command_q = NewCmdQ1, current_app = AppName, keep_alive_ref=get_keep_alive_ref(Ref)}};
	false ->
	    {noreply, State#state{command_q = NewCmdQ, keep_alive_ref=get_keep_alive_ref(Ref)}}
    end;

handle_info({execute_complete, UUID, EvtName}, State) when UUID =:= State#state.uuid ->
    case whistle_api:convert_whistle_app_name(State#state.current_app) of
	<<>> ->
	    {noreply, State};
	EvtName ->
	    case State#state.is_node_up andalso queue:out(State#state.command_q) of
		false ->
		    %% if the node is down, don't inject the next FS event
		    {noreply, State#state{current_app = <<>>}};
		{empty, _} ->
		    {noreply, State#state{current_app = <<>>}};
		{{value, Cmd}, CmdQ1} ->
		    execute_control_request(Cmd, State),
		    {noreply, State#state{command_q = CmdQ1, current_app = whapps_json:get_value(<<"Application-Name">>, Cmd)}}
	    end;
	_OtherEvt ->
	    {noreply, State}
    end;

handle_info({force_queue_advance, UUID}, State) when UUID =:= State#state.uuid ->
    format_log(error, "CONTROL(~p): Forced queue advance for call-id ~p", [self(), UUID]),
    case State#state.is_node_up andalso queue:out(State#state.command_q) of
        false ->
            %% if the node is down, don't inject the next FS event
            {noreply, State#state{current_app = <<>>}};
        {empty, _} ->
            {noreply, State#state{current_app = <<>>}};
        {{value, Cmd}, CmdQ1} ->
            execute_control_request(Cmd, State),
            {noreply, State#state{command_q = CmdQ1, current_app = whapps_json:get_value(<<"Application-Name">>, Cmd)}}
    end;

handle_info({hangup, _EvtPid, UUID}, #state{uuid=UUID}=State) ->
    lists:foreach(fun(Cmd) ->
                          execute_control_request(Cmd, State)
		  end, post_hangup_commands(State#state.command_q)),

    {ok, TRef} = timer:send_after(?KEEP_ALIVE, keep_alive_expired),
    {noreply, State#state{keep_alive_ref=TRef}};

handle_info(keep_alive_expired, #state{start_time=StartTime}=State) ->
    logger:format_log(info, "CONTROL(~p): KeepAlive expired. Proc up for ~p micro~n", [self(), timer:now_diff(erlang:now(), StartTime)]),
    {stop, normal, State};

handle_info(is_amqp_up, #state{amqp_q=Q}=State) ->
    case restart_amqp_queue(Q) of
	ok -> {noreply, State};
	{error, _} ->
	    {ok, _} = timer:send_after(1000, self(), is_amqp_up),
	    {noreply, State}
    end;

handle_info({amqp_host_down, H}, State) ->
    format_log(info, "CONTROL(~p): AmqpHost ~s went down, so we are too~n", [self(), H]),
    {ok, _} = timer:send_after(1000, self(), is_amqp_up),
    {noreply, State};

handle_info(_Msg, State) ->
    format_log(info, "CONTROL(~p): Unhandled message: ~p~n", [self(), _Msg]),
    {noreply, State}.

%%--------------------------------------------------------------------
%% @private
%% @doc
%% This function is called by a gen_server when it is about to
%% terminate. It should be the opposite of Module:init/1 and do any
%% necessary cleaning up. When it returns, the gen_server terminates
%% with Reason. The return value is ignored.
%%
%% @spec terminate(Reason, State) -> void()
%% @end
%%--------------------------------------------------------------------
terminate(_Reason, _State) ->
    ok.

%%--------------------------------------------------------------------
%% @private
%% @doc
%% Convert process state when code is changed
%%
%% @spec code_change(OldVsn, State, Extra) -> {ok, NewState}
%% @end
%%--------------------------------------------------------------------
code_change(_OldVsn, State, _Extra) ->
    {ok, State}.

-spec(restart_amqp_queue/1 :: (Queue :: binary()) -> 'ok' | tuple('error', term())).
restart_amqp_queue(Queue) ->
    case amqp_util:new_callctl_queue(Queue) of
	Q when Q =:= Queue ->
	    amqp_util:bind_q_to_callctl(Queue),
	    amqp_util:basic_consume(Queue),
	    ok;
	{error, _}=E ->
	    E
    end.

%% execute all commands in JObj immediately, irregardless of what is running (if anything).
-spec(insert_command/3 :: (State :: #state{}, InsertAt :: binary(), JObj :: json_object()) -> queue()).
insert_command(State, <<"now">>, JObj) ->
    case State#state.is_node_up andalso whapps_json:get_value(<<"Application-Name">>, JObj) of
	false ->
	    {Mega,Sec,Micro} = erlang:now(),
	    Prop = [ {<<"Event-Name">>, <<"CHANNEL_EXECUTE_ERROR">>}
		     ,{<<"Event-Date-Timestamp">>, ( (Mega * 1000000 + Sec) * 1000000 + Micro )}
		     ,{<<"Call-ID">>, State#state.uuid}
		     ,{<<"Channel-Call-State">>, <<"ERROR">>}
		     ,{<<"Custom-Channel-Vars">>, JObj}
		   ],
	    ecallmgr_call_events:publish_msg(State#state.uuid, Prop),
	    State#state.command_q;
	<<"queue">> ->
	    true = whistle_api:queue_req_v(JObj),
	    DefProp = whistle_api:extract_defaults(JObj), %% each command lacks the default headers
	    lists:foreach(fun({struct, []}) -> ok;
			     ({struct, Cmd}) ->
				  AppCmd = {struct, DefProp ++ Cmd},
				  true = whistle_api:dialplan_req_v(AppCmd),
				  AppName = whapps_json:get_value(<<"Application-Name">>, AppCmd),
				  format_log(info, "CONTROL.queue: Exec now Cmd: ~p~n", [AppName]),
                                  execute_control_request(Cmd, State)
			  end, whapps_json:get_value(<<"Commands">>, JObj)),
	    State#state.command_q;
	AppName ->
%	    true = whistle_api:dialplan_req_v(JObj),
	    format_log(info, "CONTROL: Exec now Cmd: ~p~n", [AppName]),
            execute_control_request(JObj, State),
	    State#state.command_q
    end;
insert_command(_State, <<"flush">>, JObj) ->
    insert_command_into_queue(queue:new(), fun queue:in/2, JObj);
insert_command(State, <<"head">>, JObj) ->
    case whapps_json:get_value(<<"Application-Name">>, JObj) of
	<<"queue">> ->
	    Commands = whapps_json:get_value(<<"Commands">>, JObj),
	    JObj2 = whapps_json:set_value(<<"Commands">>, lists:reverse(Commands), JObj),
	    insert_command_into_queue(State#state.command_q, fun queue:in_r/2, JObj2);
	_ ->
	    insert_command_into_queue(State#state.command_q, fun queue:in_r/2, JObj)
    end;
insert_command(State, <<"tail">>, JObj) ->
    case whapps_json:get_value(<<"Application-Name">>, JObj) of
	<<"queue">> ->
	    Commands = whapps_json:get_value(<<"Commands">>, JObj),
	    JObj2 = whapps_json:set_value(<<"Commands">>, lists:reverse(Commands), JObj),
	    insert_command_into_queue(State#state.command_q, fun queue:in/2, JObj2);
	_ ->
	    insert_command_into_queue(State#state.command_q, fun queue:in/2, JObj)
    end.

-spec(insert_command_into_queue/3 :: (Q :: queue(), InsertFun :: fun(), JObj :: json_object()) -> queue()).
insert_command_into_queue(Q, InsertFun, JObj) ->
    case whapps_json:get_value(<<"Application-Name">>, JObj) of
	<<"queue">> -> %% list of commands that need to be added
	    true = whistle_api:queue_req_v(JObj),
	    DefProp = whistle_api:extract_defaults(JObj), %% each command lacks the default headers
	    lists:foldl(fun({struct, []}, TmpQ) -> TmpQ;
			   ({struct, Cmd}, TmpQ) ->
				AppCmd = {struct, DefProp ++ Cmd},
				true = whistle_api:dialplan_req_v(AppCmd),
				format_log(info, "CONTROL.queue: insert Cmd: ~p~n", [whapps_json:get_value(<<"Application-Name">>, AppCmd)]),
				InsertFun(AppCmd, TmpQ)
			end, Q, whapps_json:get_value(<<"Commands">>, JObj));
	_AppName ->
	    true = whistle_api:dialplan_req_v(JObj),
	    InsertFun(JObj, Q)
    end.

-spec(post_hangup_commands/1 :: (CmdQ :: queue()) -> json_objects()).
post_hangup_commands(CmdQ) ->
    lists:filter(fun(JObj) ->
			 lists:member(whapps_json:get_value(<<"Application-Name">>, JObj), ?POST_HANGUP_COMMANDS)
		 end, queue:to_list(CmdQ)).

execute_control_request(Cmd, #state{node=Node, uuid=UUID}) ->
    try
        _ = case whapps_json:get_value(<<"Application-Name">>, Cmd) of
		<<"noop">> -> self() ! {execute_complete, UUID, <<"noop">>}; 
		_ -> ok 
	    end,
        Mod = whistle_util:to_atom(<<"ecallmgr_"
                                     ,(whapps_json:get_value(<<"Event-Category">>, Cmd, <<>>))/binary
                                     ,"_"
                                     ,(whapps_json:get_value(<<"Event-Name">>, Cmd, <<>>))/binary
                                   >>),
        Mod:exec_cmd(Node, UUID, Cmd)
    catch
        _:_=E ->
            format_log(error, "CONTROL.exe (~p): Error ~p executing request for call ~p", [self(), E, UUID]),
            Resp = [
                      {<<"Msg-ID">>, whapps_json:get_value(<<"Msg-ID">>, Cmd, <<>>)}
                     ,{<<"Error-Message">>, <<"Could not execute dialplan action: ", (whapps_json:get_value(<<"Application-Name">>, Cmd))/binary>>}
                     | whistle_api:default_headers(<<>>, <<"error">>, <<"dialplan">>, ?APP_NAME, ?APP_VERSION)
                    ],
            {ok, Payload} = whistle_api:error_resp(Resp),
            amqp_util:callevt_publish(UUID, Payload, event),
            self() ! {force_queue_advance, UUID},
            ok
    end.

<<<<<<< HEAD
-spec(get_keep_alive_ref/1 :: (TRef :: undefined | reference()) -> undefined | reference()).
get_keep_alive_ref(undefined) -> undefined;
get_keep_alive_ref(TRef) -> 
    case erlang:cancel_timer(TRef) of
	false -> %% flush the receive buffer of expiration messages
	    receive keep_alive_expired -> ok
	    after 0 -> ok end;
	_ -> ok
    end,
=======
-spec(get_keep_alive_ref/1 :: (TRef :: undefined | timer:tref()) -> undefined | timer:tref()).
get_keep_alive_ref(undefined) -> undefined;
get_keep_alive_ref(TRef) -> 
    _ = case timer:cancel(TRef) of
	    {ok, cancel} -> %% flush the receive buffer of expiration messages
		receive keep_alive_expired -> ok
		after 0 -> ok end;
	    _ -> ok
	end,
>>>>>>> f19c4ba3
    {ok, NewTRef} = timer:send_after(?KEEP_ALIVE, keep_alive_expired),
    NewTRef.<|MERGE_RESOLUTION|>--- conflicted
+++ resolved
@@ -69,11 +69,7 @@
          ,amqp_q = <<>> :: binary()
 	 ,start_time = erlang:now() :: tuple()
 	 ,is_node_up = true :: boolean()
-<<<<<<< HEAD
-         ,keep_alive_ref = undefined :: undefined | reference()
-=======
          ,keep_alive_ref = undefined :: undefined | timer:tref()
->>>>>>> f19c4ba3
 	 }).
 
 %%%===================================================================
@@ -401,17 +397,6 @@
             ok
     end.
 
-<<<<<<< HEAD
--spec(get_keep_alive_ref/1 :: (TRef :: undefined | reference()) -> undefined | reference()).
-get_keep_alive_ref(undefined) -> undefined;
-get_keep_alive_ref(TRef) -> 
-    case erlang:cancel_timer(TRef) of
-	false -> %% flush the receive buffer of expiration messages
-	    receive keep_alive_expired -> ok
-	    after 0 -> ok end;
-	_ -> ok
-    end,
-=======
 -spec(get_keep_alive_ref/1 :: (TRef :: undefined | timer:tref()) -> undefined | timer:tref()).
 get_keep_alive_ref(undefined) -> undefined;
 get_keep_alive_ref(TRef) -> 
@@ -421,6 +406,5 @@
 		after 0 -> ok end;
 	    _ -> ok
 	end,
->>>>>>> f19c4ba3
     {ok, NewTRef} = timer:send_after(?KEEP_ALIVE, keep_alive_expired),
     NewTRef.