%%%-------------------------------------------------------------------
%%% @copyright (C) 2010-2012, VoIP INC
%%% @doc
%%% Manage a FreeSWITCH node and its resources
%%% @end
%%% @contributors
%%%   James Aimonetti
%%%   Karl Anderson
%%%-------------------------------------------------------------------
-module(ecallmgr_fs_node).

-behaviour(gen_server).

-export([start_link/1, start_link/2]).
-export([show_channels/1]).
-export([fs_node/1]).
-export([uuid_exists/2]).
-export([uuid_dump/2]).
-export([hostname/1]).
-export([reloadacl/1]).
-export([process_custom_data/1]).
-export([init/1
         ,handle_call/3
         ,handle_cast/2
         ,handle_info/2
         ,terminate/2
         ,code_change/3
        ]).

-include("ecallmgr.hrl").

-record(state, {node = 'undefined' :: atom()
                ,options = [] :: proplist()
               }).

-define(SERVER, ?MODULE).

-define(YR_TO_MICRO(Y), wh_util:to_integer(Y)*365*24*3600*1000000).
-define(DAY_TO_MICRO(D), wh_util:to_integer(D)*24*3600*1000000).
-define(HR_TO_MICRO(Hr), wh_util:to_integer(Hr)*3600*1000000).
-define(MIN_TO_MICRO(Min), wh_util:to_integer(Min)*60*1000000).
-define(SEC_TO_MICRO(Sec), wh_util:to_integer(Sec)*1000000).
-define(MILLI_TO_MICRO(Mil), wh_util:to_integer(Mil)*1000).

-define(FS_TIMEOUT, 5000).

%%%===================================================================
%%% API
%%%===================================================================

%%--------------------------------------------------------------------
%% @doc
%% Starts the server
%%
%% @spec start_link() -> {ok, Pid} | ignore | {error, Error}
%% @end
%%--------------------------------------------------------------------
-spec start_link/1 :: (atom()) -> {'ok', pid()} | {'error', term()}.
-spec start_link/2 :: (atom(), proplist()) -> {'ok', pid()} | {'error', term()}.

start_link(Node) ->
    start_link(Node, []).

start_link(Node, Options) ->
    gen_server:start_link(?SERVER, [Node, Options], []).

-spec show_channels/1 :: (pid()) -> [proplist(),...] | [].
show_channels(Srv) ->
    Node = fs_node(Srv),
    case freeswitch:api(Node, show, "channels") of
        {ok, Rows} -> convert_rows(Node, Rows);
        _ -> []
    end.

-spec hostname/1 :: (pid()) -> 'undefined' | ne_binary().
hostname(Srv) ->
    case fs_node(Srv) of
        undefined -> undefined;
        Node ->
            [_, Hostname] = binary:split(wh_util:to_binary(Node), <<"@">>),
            Hostname
    end.

-spec reloadacl/1 ::(pid()) -> 'ok'.
reloadacl(Srv) ->
    Node = fs_node(Srv),
    lager:debug("reloadacl command sent to FS ~s", [Node]),
    {ok, <<"+OK acl reloaded\n">>} = freeswitch:api(Node, reloadacl),
    ok.

-spec fs_node/1 :: (pid()) -> atom().
fs_node(Srv) ->
    case catch(gen_server:call(Srv, node, ?FS_TIMEOUT)) of
        {'EXIT', _} -> undefined;
        Else -> Else
    end.

-spec uuid_exists/2 :: (pid(), ne_binary()) -> boolean() | 'error'.
uuid_exists(Srv, UUID) ->
    case catch(freeswitch:api(fs_node(Srv), uuid_exists, wh_util:to_list(UUID))) of
        {'ok', Result} ->
            lager:debug("result of uuid_exists(~s): ~s", [UUID, Result]),
            wh_util:is_true(Result);
        _Else ->
            lager:debug("failed to get result from uuid_exists(~s): ~p", [UUID, _Else]),
            error
    end.

-spec uuid_dump/2 :: (pid(), ne_binary()) -> {'ok', proplist()} | 'error'.
uuid_dump(Srv, UUID) ->
    case catch(freeswitch:api(fs_node(Srv), uuid_dump, wh_util:to_list(UUID))) of
        {'ok', Result} ->
            Props = ecallmgr_util:eventstr_to_proplist(Result),
            {ok, Props};
        _Else ->
            lager:debug("failed to get result from uuid_dump(~s): ~p", [UUID, _Else]),
            error
    end.

%%%===================================================================
%%% gen_server callbacks
%%%===================================================================

%%--------------------------------------------------------------------
%% @private
%% @doc
%% Initializes the server
%%
%% @spec init(Args) -> {ok, State} |
%%                     {ok, State, Timeout} |
%%                     ignore |
%%                     {stop, Reason}
%% @end
%%--------------------------------------------------------------------
init([Node, Options]) ->
    put(callid, Node),
    process_flag(trap_exit, true),
    lager:debug("starting new fs node ~s", [Node]),
    case freeswitch:register_event_handler(Node) of
        ok ->
            lager:debug("event handler registered on node ~s", [Node]),            
            ok = freeswitch:event(Node, ['CHANNEL_CREATE', 'CHANNEL_DESTROY', 'HEARTBEAT', 'CHANNEL_HANGUP_COMPLETE'
                                         ,'CUSTOM', 'sofia::register', 'sofia::transfer'
                                        ]),
            lager:debug("bound to switch events on node ~s", [Node]),
            gproc:reg({p, l, fs_node}),
            run_start_cmds(Node),
            {ok, #state{node=Node, options=Options}};
        {error, Reason} ->
            lager:warning("error when trying to register event handler on node ~s: ~p", [Node, Reason]),
            {stop, Reason};
        timeout ->
            lager:warning("timeout when trying to register event handler on node ~s", [Node]),
            {stop, timeout}
    end.

%%--------------------------------------------------------------------
%% @private
%% @doc
%% Handling call messages
%%
%% @spec handle_call(Request, From, State) ->
%%                                   {reply, Reply, State} |
%%                                   {reply, Reply, State, Timeout} |
%%                                   {noreply, State} |
%%                                   {noreply, State, Timeout} |
%%                                   {stop, Reason, Reply, State} |
%%                                   {stop, Reason, State}
%% @end
%%--------------------------------------------------------------------
<<<<<<< HEAD
-spec handle_call/3 :: ('node', {pid(), reference()}, #state{}) -> {'reply', atom(), #state{}}.
=======
>>>>>>> c5df6e6f
handle_call(node, _From, #state{node=Node}=State) ->
    {reply, Node, State}.

%%--------------------------------------------------------------------
%% @private
%% @doc
%% Handling cast messages
%%
%% @spec handle_cast(Msg, State) -> {noreply, State} |
%%                                  {noreply, State, Timeout} |
%%                                  {stop, Reason, State}
%% @end
%%--------------------------------------------------------------------
-spec handle_cast/2 :: (term(), #state{}) -> {'noreply', #state{}}.
handle_cast(_Req, State) ->
    {noreply, State}.

%%--------------------------------------------------------------------
%% @private
%% @doc
%% Handling all non call/cast messages
%%
%% @spec handle_info(Info, State) -> {noreply, State} |
%%                                   {noreply, State, Timeout} |
%%                                   {stop, Reason, State}
%% @end
%%--------------------------------------------------------------------
handle_info({event, [UUID | Data]}, State) ->
    catch process_event(UUID, Data),
    {noreply, State, hibernate};
handle_info(_Msg, State) ->
    {noreply, State}.

%%--------------------------------------------------------------------
%% @private
%% @doc
%% This function is called by a gen_server when it is about to
%% terminate. It should be the opposite of Module:init/1 and do any
%% necessary cleaning up. When it returns, the gen_server terminates
%% with Reason. The return value is ignored.
%%
%% @spec terminate(Reason, State) -> void()
%% @end
%%--------------------------------------------------------------------
terminate(_Reason, #state{node=Node}) ->
    lager:debug("fs node ~s termination: ~p", [Node, _Reason]).

%%--------------------------------------------------------------------
%% @private
%% @doc
%% Convert process state when code is changed
%%
%% @spec code_change(OldVsn, State, Extra) -> {ok, NewState}
%% @end
%%--------------------------------------------------------------------
code_change(_OldVsn, State, _Extra) ->
    {ok, State}.

%%%===================================================================
%%% Internal functions
%%%===================================================================
-spec process_event/2 :: ('undefined' | ne_binary(), proplist()) -> 'ok'.
-spec process_event/3 :: (ne_binary(), 'undefined' | ne_binary(), proplist()) -> 'ok'.

process_event(UUID, Data) ->
    EventName = props:get_value(<<"Event-Name">>, Data),
    gproc:send({p, l, {call_event, EventName}}, {event, [UUID | Data]}),
    process_event(EventName, UUID, Data).

process_event(<<"CUSTOM">>, _, Data) ->
    spawn_link(?MODULE, process_custom_data, [Data]),
    ok;
process_event(<<"CHANNEL_CREATE">>, UUID, Data) ->
    lager:debug("received channel create event: ~s", [UUID]),
    ecallmgr_call_control:add_leg(Data);
process_event(<<"CHANNEL_DESTROY">>, UUID, Data) ->
    case props:get_value(<<"Channel-State">>, Data) of
        <<"CS_NEW">> -> 
            lager:debug("ignoring channel destroy because of CS_NEW: ~s", [UUID]);
        <<"CS_DESTROY">> ->
            lager:debug("received channel destroyed: ~s", [UUID]),
            _ = ecallmgr_call_control:rm_leg(Data),
            ecallmgr_call_events:publish_channel_destroy(Data)
    end;
process_event(<<"CHANNEL_HANGUP_COMPLETE">>, UUID, Data) ->
    spawn(ecallmgr_call_cdr, new_cdr, [UUID, Data]),
    ok;
process_event(_, _, _) ->
    ok.

-spec process_custom_data/1 :: (proplist()) -> 'ok'.
process_custom_data(Data) ->
    put(callid, props:get_value(<<"call-id">>, Data)),
    Subclass = props:get_value(<<"Event-Subclass">>, Data),
    case Subclass of
        <<"sofia::register">> ->
            lager:debug("received registration event"),
            publish_register_event(Data);
        <<"sofia::transfer">> ->
            lager:debug("received transfer event"),
            process_transfer_event(props:get_value(<<"Type">>, Data), Data);
        _ ->
            ok
    end.

-spec publish_register_event/1 :: (proplist()) -> 'ok'.
publish_register_event(Data) ->
    ApiProp = lists:foldl(fun(K, Api) ->
                                  case props:get_value(wh_util:to_lower_binary(K), Data) of
                                      undefined ->
                                          case props:get_value(K, Data) of
                                              undefined -> Api;
                                              V -> [{K, V} | Api]
                                          end;
                                      V -> [{K, V} | Api]
                                  end
                          end
                          ,[{<<"Event-Timestamp">>, round(wh_util:current_tstamp())}
                            ,{<<"Call-ID">>, get(callid)}
                            | wh_api:default_headers(?APP_NAME, ?APP_VERSION)]
                          ,wapi_registration:success_keys()),
    lager:debug("sending successful registration"),
    wapi_registration:publish_success(ApiProp).

-spec process_transfer_event/2 :: (ne_binary(), proplist()) -> 'ok'.
process_transfer_event(<<"BLIND_TRANSFER">>, Data) ->
    lager:debug("recieved blind transfer notice"),
    TransfererCtrlUUId = case props:get_value(<<"Transferor-Direction">>, Data) of
                             <<"inbound">> ->
                                 props:get_value(<<"Transferor-UUID">>, Data);
                             _ ->
                                 props:get_value(<<"Transferee-UUID">>, Data)
                         end,

    case gproc:lookup_pids({p, l, {call_control, TransfererCtrlUUId}}) of
        [] -> lager:debug(TransfererCtrlUUId, "no ecallmgr_call_control processes exist locally for reception of transferer notice");
        Pids ->
            [begin
                 _ = ecallmgr_call_control:transferer(Pid, Data),
                 lager:debug("sending transferer notice for ~s to ecallmgr_call_control ~p", [TransfererCtrlUUId, Pid])
             end
             || Pid <- Pids
            ]
    end;
process_transfer_event(_Type, Data) ->
    lager:debug("recieved ~s transfer notice", [_Type]),
    TransfererCtrlUUId = case props:get_value(<<"Transferor-Direction">>, Data) of
                             <<"inbound">> ->
                                 props:get_value(<<"Transferor-UUID">>, Data);
                             _ ->
                                 props:get_value(<<"Transferee-UUID">>, Data)
                         end,

    _ = case gproc:lookup_pids({p, l, {call_control, TransfererCtrlUUId}}) of
            [] -> lager:debug(TransfererCtrlUUId, "no ecallmgr_call_control processes exist for reception of transferer notice");
            TransfererPids ->
                [begin
                     _ = ecallmgr_call_control:transferer(Pid, Data),
                     lager:debug("sending transferer notice for ~s to ecallmgr_call_control ~p", [TransfererCtrlUUId, Pid])
                 end
                 || Pid <- TransfererPids
                ]
        end,
    TransfereeCtrlUUId = props:get_value(<<"Replaces">>, Data),
    case gproc:lookup_pids({p, l, {call_control, TransfereeCtrlUUId}}) of
        [] -> lager:debug(TransfererCtrlUUId, "no ecallmgr_call_control processes exist locally for reception of transferee notice");
        ReplacesPids ->
            [begin
                 ecallmgr_call_control:transferee(Pid, Data),
                 lager:debug("sending transferee notice for ~s to ecallmgr_call_control ~p", [TransfereeCtrlUUId, Pid])
             end
             || Pid <- ReplacesPids
            ]
    end.

-type cmd_result() :: {'ok', {atom(), nonempty_string()}, ne_binary()} |
                      {'error', {atom(), nonempty_string()}, ne_binary()} |
                      {'timeout', {atom(), ne_binary()}}.
-type cmd_results() :: [cmd_result(),...] | [].

-spec run_start_cmds/1 :: (atom()) -> pid().
run_start_cmds(Node) ->
    spawn_link(fun() ->
                       Cmds = ecallmgr_config:get(<<"fs_cmds">>, [], Node),
                       Res = process_cmds(Node, Cmds),
                       case lists:filter(fun was_not_successful_cmd/1, Res) of
                           [] -> ok;
                           Errs ->
                               print_api_responses(Errs)
                       end
               end).

-spec process_cmds/2 :: (atom(), wh_json:json_object() | [] | [ne_binary(),...]) -> cmd_results().
process_cmds(_, []) ->
    lager:info("no freeswitch commands to run, seems suspect. Is your ecallmgr connected to the same AMQP as the whapps running sysconf?"),
    [];
process_cmds(Node, Cmds) when is_list(Cmds) ->
    lists:foldl(fun(Cmd, Acc) -> process_cmd(Node, Cmd, Acc) end, [], Cmds);
process_cmds(Node, Cmds) ->
    case wh_json:is_json_object(Cmds) of
        true ->
            process_cmd(Node, Cmds, []);
        false ->
            lager:debug("recv something other than a list for fs_cmds: ~p", [Cmds]),
            timer:sleep(5000),
            run_start_cmds(Node)
    end.

-spec process_cmd/3 :: (atom(), wh_json:json_object(), cmd_results()) -> cmd_results().
-spec process_cmd/4 :: (atom(), ne_binary(), ne_binary(), cmd_results()) -> cmd_results().
process_cmd(Node, JObj, Acc0) ->
    lists:foldl(fun({ApiCmd, ApiArg}, Acc) ->
                        process_cmd(Node, ApiCmd, ApiArg, Acc)
                end, Acc0, wh_json:to_proplist(JObj)).

process_cmd(Node, ApiCmd0, ApiArg0, Acc) ->
    ApiCmd = wh_util:to_atom(wh_util:to_binary(ApiCmd0), ?FS_CMD_SAFELIST),
    ApiArg = wh_util:to_list(ApiArg0),
    case freeswitch:api(Node, ApiCmd, wh_util:to_list(ApiArg)) of
        {ok, FSResp} ->
            process_resp(ApiCmd, ApiArg, binary:split(FSResp, <<"\n">>, [global]), Acc);
        {error, _}=E -> [E|Acc];
        timeout -> [{timeout, {ApiCmd, ApiArg}} | Acc]
    end.

process_resp(ApiCmd, ApiArg, [<<>>|Resps], Acc) ->
    process_resp(ApiCmd, ApiArg, Resps, Acc);
process_resp(ApiCmd, ApiArg, [<<"+OK Reloading XML">>|Resps], Acc) ->
    process_resp(ApiCmd, ApiArg, Resps, Acc);
process_resp(ApiCmd, ApiArg, [<<"+OK acl reloaded">>|Resps], Acc) ->
    process_resp(ApiCmd, ApiArg, Resps, Acc);
process_resp(ApiCmd, ApiArg, [<<"+OK ", Resp/binary>>|Resps], Acc) ->
    process_resp(ApiCmd, ApiArg, Resps, [{ok, {ApiCmd, ApiArg}, Resp} | Acc]);
process_resp(ApiCmd, ApiArg, [<<"+OK">>|Resps], Acc) ->
    process_resp(ApiCmd, ApiArg, Resps, [{ok, {ApiCmd, ApiArg}, <<"OK">>} | Acc]);
process_resp(ApiCmd, ApiArg, [<<"-ERR ", Err/binary>>|Resps], Acc) ->
    case was_bad_error(Err, ApiCmd, ApiArg) of
        true -> process_resp(ApiCmd, ApiArg, Resps, [{error, {ApiCmd, ApiArg}, Err} | Acc]);
        false -> process_resp(ApiCmd, ApiArg, Resps, Acc)
    end;
process_resp(_, _, [], Acc) ->
    Acc.

was_bad_error(<<"[Module already loaded]">>, load, _) ->
    false;
was_bad_error(_E, _, _) ->
    lager:debug("bad error: ~s", [_E]),
    true.

was_not_successful_cmd({ok, _}) ->
    false;
was_not_successful_cmd({ok, _, _}) ->
    false;
was_not_successful_cmd(_) ->
    true.

-spec convert_rows/2 :: (atom(), binary()) -> [proplist(),...] | [].
convert_rows(Node, <<"\n0 total.\n">>) ->
    lager:debug("no channels up on node ~s", [Node]),
    [];
convert_rows(Node, RowsBin) ->
    [_|Rows] = binary:split(RowsBin, <<"\n">>, [global]),
    return_rows(Node, Rows, []).

-spec return_rows/3 :: (atom(), [binary(),...] | [], [proplist(),...] | []) -> [proplist(),...] | [].
return_rows(Node, [<<>>|Rs], Acc) ->
    return_rows(Node, Rs, Acc);
return_rows(Node, [R|Rs], Acc) ->
    case binary:split(R, <<",">>) of
        [_Total] ->
            lager:debug("found ~s calls on node ~s", [_Total, Node]),
            return_rows(Node, Rs, Acc);
        [UUID|_] ->
            case freeswitch:api(Node, uuid_dump, wh_util:to_list(UUID)) of
                {'ok', Result} ->
                    Props = ecallmgr_util:eventstr_to_proplist(Result),
                    ApplicationName = props:get_value(<<"variable_current_application">>, Props),
                    JObj = wh_json:from_list([{<<"Switch-Hostname">>, Node}
                                              ,{<<"Answer-State">>, props:get_value(<<"Answer-State">>, Props)}
                                              | ecallmgr_call_events:create_event_props(<<>>, ApplicationName, Props)
                                             ]),
                    return_rows(Node, Rs, [JObj|Acc]);
                Error ->
                    lager:debug("failed to get result from uuid_dump(~s): ~p", [UUID, Error]),
                    return_rows(Node, Rs, Acc)
            end
    end;
return_rows(_Node, [], Acc) -> Acc.

-spec print_api_responses/1 :: (cmd_results()) -> 'ok'.
print_api_responses(Res) ->
    lager:debug("start cmd results:"),
    _ = [ print_api_response(ApiRes) || ApiRes <- lists:flatten(Res)],
    lager:debug("end cmd results").

-spec print_api_response/1 :: (cmd_result()) -> 'ok'.
print_api_response({ok, {Cmd, Args}, Res}) ->
    lager:debug("ok: ~s(~s) => ~s", [Cmd, Args, Res]);
print_api_response({error, {Cmd, Args}, Res}) ->
    lager:debug("error: ~s(~s) => ~s", [Cmd, Args, Res]);
print_api_response({timeout, {Cmd, Arg}}) ->
    lager:debug("timeout: ~s(~s)", [Cmd, Arg]).<|MERGE_RESOLUTION|>--- conflicted
+++ resolved
@@ -168,10 +168,6 @@
 %%                                   {stop, Reason, State}
 %% @end
 %%--------------------------------------------------------------------
-<<<<<<< HEAD
--spec handle_call/3 :: ('node', {pid(), reference()}, #state{}) -> {'reply', atom(), #state{}}.
-=======
->>>>>>> c5df6e6f
 handle_call(node, _From, #state{node=Node}=State) ->
     {reply, Node, State}.
 
