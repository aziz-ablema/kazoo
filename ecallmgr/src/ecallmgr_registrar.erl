%%%-------------------------------------------------------------------
%%% @author James Aimonetti <james@2600hz.org>
%%% @copyright (C) 2011, VoIP INC
%%% @doc
%%% Serve up registration information
%%% @end
%%% Created : 25 Mar 2011 by James Aimonetti <james@2600hz.org>
%%%-------------------------------------------------------------------
-module(ecallmgr_registrar).

-behaviour(gen_server).

%% API
-export([start_link/0, lookup/3]).

%% gen_server callbacks
-export([init/1, handle_call/3, handle_cast/2, handle_info/2,
         terminate/2, code_change/3]).

-define(SERVER, ?MODULE).

<<<<<<< HEAD
-define(RESPONDERS, [
		     {?MODULE, [{<<"directory">>, <<"reg_success">>}]}
		    ]).
-define(BINDINGS, [{registration, []}]).

=======
>>>>>>> f94e9e11
-include("ecallmgr.hrl").

-record(state, {
          is_amqp_up = true :: boolean()
         }).

%%%===================================================================
%%% API
%%%===================================================================

%%--------------------------------------------------------------------
%% @doc
%% Starts the server
%%
%% @spec start_link() -> {ok, Pid} | ignore | {error, Error}
%% @end
%%--------------------------------------------------------------------
start_link() ->
    gen_server:start_link({local, ?SERVER}, ?MODULE, [], []).

-spec lookup/3 :: (Realm, User, Fields) -> proplist() | {error, timeout} when
      Realm :: binary(),
      User :: binary(),
      Fields :: [binary(),...].
lookup(Realm, User, Fields) ->
    gen_server:call(?SERVER, {lookup, Realm, User, Fields}).

%%%===================================================================
%%% gen_server callbacks
%%%===================================================================

%%--------------------------------------------------------------------
%% @private
%% @doc
%% Initializes the server
%%
%% @spec init(Args) -> {ok, State} |
%%                     {ok, State, Timeout} |
%%                     ignore |
%%                     {stop, Reason}
%% @end
%%--------------------------------------------------------------------
init([]) ->
    Q = start_amqp(),
    {ok, #state{is_amqp_up=is_binary(Q)}}.

%%--------------------------------------------------------------------
%% @private
%% @doc
%% Handling call messages
%%
%% @spec handle_call(Request, From, State) ->
%%                                   {reply, Reply, State} |
%%                                   {reply, Reply, State, Timeout} |
%%                                   {noreply, State} |
%%                                   {noreply, State, Timeout} |
%%                                   {stop, Reason, Reply, State} |
%%                                   {stop, Reason, State}
%% @end
%%--------------------------------------------------------------------
handle_call({lookup, Realm, User, Fields}, From, State) ->
    spawn(fun() -> gen_server:reply(From, lookup_reg(Realm, User, Fields)) end),
    {noreply, State}.

%%--------------------------------------------------------------------
%% @private
%% @doc
%% Handling cast messages
%%
%% @spec handle_cast(Msg, State) -> {noreply, State} |
%%                                  {noreply, State, Timeout} |
%%                                  {stop, Reason, State}
%% @end
%%--------------------------------------------------------------------
handle_cast(_Msg, State) ->
    {noreply, State}.

%%--------------------------------------------------------------------
%% @private
%% @doc
%% Handling all non call/cast messages
%%
%% @spec handle_info(Info, State) -> {noreply, State} |
%%                                   {noreply, State, Timeout} |
%%                                   {stop, Reason, State}
%% @end
%%--------------------------------------------------------------------

handle_info({cache_registrations, Realm, User, RegFields}, State) ->
    ?LOG_SYS("Storing registration information for ~s@~s", [User, Realm]),
    {ok, Cache} = ecallmgr_sup:cache_proc(),
    wh_cache:store_local(Cache, {ecall_registrar, Realm, User}, RegFields
                   ,wh_util:to_integer(props:get_value(<<"Expires">>, RegFields, 300)) %% 5 minute default
                  ),
    {noreply, State, hibernate};

handle_info({_, #amqp_msg{payload=Payload}}, State) ->
    spawn(fun() ->
                  JObj = mochijson2:decode(Payload),
                  User = wh_json:get_value(<<"Username">>, JObj),
                  Realm = wh_json:get_value(<<"Realm">>, JObj),
                  ?LOG_SYS("Received successful reg for ~s@~s, erasing cache", [User, Realm]),
                  {ok, Cache} = ecallmgr_sup:cache_proc(),
                  wh_cache:erase_local(Cache, {ecall_registrar, Realm, User})
          end),

    {noreply, State, hibernate};

handle_info(timeout, #state{is_amqp_up=false}=State) ->
    ?LOG_SYS("AMQP is down, trying"),
    {noreply, State#state{is_amqp_up=is_binary(start_amqp())}, 1000};
handle_info(timeout, #state{is_amqp_up=true}=State) ->
    ?LOG_SYS("AMQP is up, back to good"),
    {noreply, State};

handle_info({amqp_host_down, _H}, State) ->
    ?LOG_SYS("AMQP Host ~s down", [_H]),
    {noreply, State#state{is_amqp_up=false}, 0};

handle_info(_Info, State) ->
    ?LOG_SYS("Unhandled message: ~p", [_Info]),
    {noreply, State}.

%%--------------------------------------------------------------------
%% @private
%% @doc
%% This function is called by a gen_server when it is about to
%% terminate. It should be the opposite of Module:init/1 and do any
%% necessary cleaning up. When it returns, the gen_server terminates
%% with Reason. The return value is ignored.
%%
%% @spec terminate(Reason, State) -> void()
%% @end
%%--------------------------------------------------------------------
terminate(_Reason, _State) ->
    ok.

%%--------------------------------------------------------------------
%% @private
%% @doc
%% Convert process state when code is changed
%%
%% @spec code_change(OldVsn, State, Extra) -> {ok, NewState}
%% @end
%%--------------------------------------------------------------------
code_change(_OldVsn, State, _Extra) ->
    {ok, State}.

%%%===================================================================
%%% Internal functions
%%%===================================================================
%% Returns a proplist with the keys corresponding to the elements of Fields
-spec lookup_reg/3 :: (Realm, User, Fields) -> proplist() | {error, timeout} when
      Realm :: binary(),
      User :: binary(),
      Fields :: [binary(),...].
lookup_reg(Realm, User, Fields) ->
    ?LOG_SYS("Looking up registration information for ~s@~s", [User, Realm]),
    {ok, Cache} = ecallmgr_sup:cache_proc(),
    FilterFun = fun({K, _}=V, Acc) ->
<<<<<<< HEAD
			case lists:member(K, Fields) of
			    true -> [V | Acc];
			    false -> Acc
			end
		end,
    case wh_cache:fetch_local(Cache, cache_key(Realm, User)) of
	{error, not_found} ->
	    ?LOG_SYS("Valid cached registration not found, querying whapps"),
	    RegProp = [{<<"Username">>, User}
		       ,{<<"Realm">>, Realm}
		       ,{<<"Fields">>, []}
		       | wh_api:default_headers(<<>>, <<"directory">>, <<"reg_query">>, <<"ecallmgr">>, <<>>) ],
	    try
		case ecallmgr_amqp_pool:reg_query(RegProp, 1000) of
		    {ok, RegJObj} ->
			true = wapi_registration:query_resp_v(RegJObj),

			RegFields = wh_json:to_proplist(wh_json:get_value(<<"Fields">>, RegJObj, wh_json:new())),
			?SERVER ! {cache_registrations, Realm, User, RegFields},

			?LOG_SYS("Received registration information"),
			lists:foldr(FilterFun, [], RegFields);
		    timeout ->
			?LOG_SYS("Looking up registration timed out"),
			{error, timeout}
		end
	    catch
		_:_ ->
		    ?LOG_SYS("Looking up registration threw exception"),
		    {error, timeout}
	    end;
	{ok, RegFields} ->
	    ?LOG_SYS("Found cached registration information"),
	    lists:foldr(FilterFun, [], RegFields)
=======
                        case lists:member(K, Fields) of
                            true -> [V | Acc];
                            false -> Acc
                        end
                end,
    case wh_cache:fetch_local(Cache, {ecall_registrar, Realm, User}) of
        {error, not_found} ->
            ?LOG_SYS("Valid cached registration not found, querying whapps"),
            RegProp = [{<<"Username">>, User}
                       ,{<<"Realm">>, Realm}
                       ,{<<"Fields">>, []}
                       | wh_api:default_headers(<<>>, <<"directory">>, <<"reg_query">>, <<"ecallmgr">>, <<>>) ],
            try
                case ecallmgr_amqp_pool:reg_query(RegProp, 1000) of
                    {ok, {struct, RegResp}} ->
                        true = wh_api:reg_query_resp_v(RegResp),

                        {struct, RegFields} = props:get_value(<<"Fields">>, RegResp, ?EMPTY_JSON_OBJECT),
                        ?SERVER ! {cache_registrations, Realm, User, RegFields},

                        ?LOG_SYS("Received registration information"),
                        lists:foldr(FilterFun, [], RegFields);
                    timeout ->
                        ?LOG_SYS("Looking up registration timed out"),
                        {error, timeout}
                end
            catch
                _:_ ->
                    ?LOG_SYS("Looking up registration threw exception"),
                    {error, timeout}
            end;
        {ok, RegFields} ->
            ?LOG_SYS("Found cached registration information"),
            lists:foldr(FilterFun, [], RegFields)
>>>>>>> f94e9e11
    end.

-spec start_amqp/0 :: () -> binary() | {error, amqp_host_down}.
start_amqp() ->
    case amqp_util:is_host_available() of
        true ->
            try
                Q = amqp_util:new_queue(),
                ok = amqp_util:bind_q_to_callmgr(Q, ?KEY_REG_SUCCESS),
                ok = amqp_util:basic_consume(Q),
                Q
            catch
                _:_ -> {error, amqp_host_down}
            end;
        false ->
            {error, amqp_host_down}
    end.<|MERGE_RESOLUTION|>--- conflicted
+++ resolved
@@ -19,14 +19,11 @@
 
 -define(SERVER, ?MODULE).
 
-<<<<<<< HEAD
 -define(RESPONDERS, [
 		     {?MODULE, [{<<"directory">>, <<"reg_success">>}]}
 		    ]).
 -define(BINDINGS, [{registration, []}]).
 
-=======
->>>>>>> f94e9e11
 -include("ecallmgr.hrl").
 
 -record(state, {
@@ -179,7 +176,7 @@
 %%% Internal functions
 %%%===================================================================
 %% Returns a proplist with the keys corresponding to the elements of Fields
--spec lookup_reg/3 :: (Realm, User, Fields) -> proplist() | {error, timeout} when
+-spec lookup_reg/3 :: (Realm, User, Fields) -> proplist() | {'error', 'timeout'} when
       Realm :: binary(),
       User :: binary(),
       Fields :: [binary(),...].
@@ -187,7 +184,6 @@
     ?LOG_SYS("Looking up registration information for ~s@~s", [User, Realm]),
     {ok, Cache} = ecallmgr_sup:cache_proc(),
     FilterFun = fun({K, _}=V, Acc) ->
-<<<<<<< HEAD
 			case lists:member(K, Fields) of
 			    true -> [V | Acc];
 			    false -> Acc
@@ -205,42 +201,7 @@
 		    {ok, RegJObj} ->
 			true = wapi_registration:query_resp_v(RegJObj),
 
-			RegFields = wh_json:to_proplist(wh_json:get_value(<<"Fields">>, RegJObj, wh_json:new())),
-			?SERVER ! {cache_registrations, Realm, User, RegFields},
-
-			?LOG_SYS("Received registration information"),
-			lists:foldr(FilterFun, [], RegFields);
-		    timeout ->
-			?LOG_SYS("Looking up registration timed out"),
-			{error, timeout}
-		end
-	    catch
-		_:_ ->
-		    ?LOG_SYS("Looking up registration threw exception"),
-		    {error, timeout}
-	    end;
-	{ok, RegFields} ->
-	    ?LOG_SYS("Found cached registration information"),
-	    lists:foldr(FilterFun, [], RegFields)
-=======
-                        case lists:member(K, Fields) of
-                            true -> [V | Acc];
-                            false -> Acc
-                        end
-                end,
-    case wh_cache:fetch_local(Cache, {ecall_registrar, Realm, User}) of
-        {error, not_found} ->
-            ?LOG_SYS("Valid cached registration not found, querying whapps"),
-            RegProp = [{<<"Username">>, User}
-                       ,{<<"Realm">>, Realm}
-                       ,{<<"Fields">>, []}
-                       | wh_api:default_headers(<<>>, <<"directory">>, <<"reg_query">>, <<"ecallmgr">>, <<>>) ],
-            try
-                case ecallmgr_amqp_pool:reg_query(RegProp, 1000) of
-                    {ok, {struct, RegResp}} ->
-                        true = wh_api:reg_query_resp_v(RegResp),
-
-                        {struct, RegFields} = props:get_value(<<"Fields">>, RegResp, ?EMPTY_JSON_OBJECT),
+                        {struct, RegFields} = wh_json:get_value(<<"Fields">>, RegJObj, ?EMPTY_JSON_OBJECT),
                         ?SERVER ! {cache_registrations, Realm, User, RegFields},
 
                         ?LOG_SYS("Received registration information"),
@@ -257,7 +218,6 @@
         {ok, RegFields} ->
             ?LOG_SYS("Found cached registration information"),
             lists:foldr(FilterFun, [], RegFields)
->>>>>>> f94e9e11
     end.
 
 -spec start_amqp/0 :: () -> binary() | {error, amqp_host_down}.
@@ -274,4 +234,7 @@
             end;
         false ->
             {error, amqp_host_down}
-    end.+    end.
+
+cache_key(Realm, User) ->
+    {?MODULE, Realm, User}.