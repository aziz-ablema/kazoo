--- conflicted
+++ resolved
@@ -32,11 +32,8 @@
          ,?CHILD(ecallmgr_registrar, worker) % local cache for registrations
 	 ,?CHILD(ecallmgr_amqp_pool, worker) % pool of queues for sending msgs
 	 ,?CHILD(ecallmgr_fs_handler, worker) % handles starting FreeSWITCH handlers for a given FS node
-<<<<<<< HEAD
 	 ,?CHILD(ecallmgr_media_registry, worker) % handles tracking media names and files per-call
-=======
 	 ,?CHILD(ecallmgr_maintenance, worker) % handles maintenance-type API calls
->>>>>>> 590094b3
 	 ,?CHILD(ecallmgr_call_sup, supervisor) % handles dynamic call {event,control} processes
          ,?CHILD(ecallmgr_shout_sup, supervisor) % handles dynamic record streams from FreeSWITCH to local filesystem
 	]
