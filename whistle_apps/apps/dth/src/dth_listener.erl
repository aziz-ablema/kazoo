--- conflicted
+++ resolved
@@ -51,13 +51,6 @@
                                       ,{bindings, ?BINDINGS}
                                      ], []).
 
-<<<<<<< HEAD
--spec stop(atom() | pid()) -> 'ok'.
-stop(Srv) ->
-    gen_listener:stop(Srv).
-
-=======
->>>>>>> ec8fde75
 %%%===================================================================
 %%% gen_listener callbacks
 %%%===================================================================
