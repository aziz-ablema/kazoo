%%%-------------------------------------------------------------------
%%% @author Karl Anderson <karl@2600hz.org>
%%% @copyright (C) 2010-2011, VoIP INC
%%% @doc
%%% Listen for outbound route requests and processes them
%%% against the resources db
%%% @end
%%% Created : 14 June 2011 by Karl Anderson <karl@2600hz.org>
%%%-------------------------------------------------------------------
-module(stepswitch_outbound).

-behaviour(gen_server).

-include("stepswitch.hrl").

%% API
-export([start_link/0]).

%% gen_server callbacks
-export([init/1, handle_call/3, handle_cast/2, handle_info/2,
	 terminate/2, code_change/3]).

-define(SERVER, ?MODULE).

-record(gateway, {
           resource_id = undefined
          ,server = undefined
          ,realm = undefined
          ,username = undefined
          ,password = undefined
          ,route = undefined
          ,prefix = <<>>
          ,suffix = <<>>
          ,codecs = []
          ,bypass_media = undefined
          ,caller_id_type = undefined
          ,sip_headers = undefined
          ,progress_timeout = ?DEFAULT_PROGRESS_TIMEOUT
         }).

-record(resrc, {
           id
          ,rev
          ,weight_cost = 0
          ,grace_period = ?DEFAULT_GRACE_PERIOD
          ,flags = []
          ,rules = []
          ,gateways = []
         }).

-record(state, {
	    amqp_q = <<>> :: binary()
           ,last_doc_change = {<<>>, [<<>>]}
           ,resrcs = []
	 }).

-type endpoint() :: tuple(1..100, non_neg_integer(), binary(), []|[#gateway{}]).
-type endpoints() :: [] | [endpoint()].

%%%===================================================================
%%% API
%%%===================================================================

%%--------------------------------------------------------------------
%% @doc
%% Starts the server
%%
%% @spec start_link() -> {ok, Pid} | ignore | {error, Error}
%% @end
%%--------------------------------------------------------------------
start_link() ->
    gen_server:start_link({local, ?SERVER}, ?MODULE, [], []).

%%%===================================================================
%%% gen_server callbacks
%%%===================================================================

%%--------------------------------------------------------------------
%% @private
%% @doc
%% Initializes the server
%%
%% @spec init(Args) -> {ok, State} |
%%                     {ok, State, Timeout} |
%%                     ignore |
%%                     {stop, Reason}
%% @end
%%--------------------------------------------------------------------
init([]) ->
    ?LOG_SYS("starting new stepswitch outbound responder"),
    ?LOG_SYS("ensuring database ~s exists", [?RESOURCES_DB]),
    couch_mgr:db_create(?RESOURCES_DB),
    couch_mgr:revise_views_from_folder(?RESOURCES_DB, stepswitch),
    {ok, #state{}, 0}.

%%--------------------------------------------------------------------
%% @private
%% @doc
%% Handling call messages
%%
%% @spec handle_call(Request, From, State) ->
%%                                   {reply, Reply, State} |
%%                                   {reply, Reply, State, Timeout} |
%%                                   {noreply, State} |
%%                                   {noreply, State, Timeout} |
%%                                   {stop, Reason, Reply, State} |
%%                                   {stop, Reason, State}
%% @end
%%--------------------------------------------------------------------
handle_call({reload_resrcs}, _, State) ->
    Resrcs = get_resrcs(),
    {reply, ok, State#state{resrcs=Resrcs}};

handle_call({process_number, Number}, From, #state{resrcs=Resrcs}=State) ->
    spawn(fun() ->
                  Num = whistle_util:to_e164(whistle_util:to_binary(Number)),
                  EPs = print_endpoints(evaluate_number(Num, Resrcs), 0, []),
                  gen_server:reply(From, EPs)
          end),
    {noreply, State};

handle_call({process_number, Number, Flags}, From, #state{resrcs=R1}=State) ->
    spawn(fun() ->
                  R2 = evaluate_flags(Flags, R1),
                  Num = whistle_util:to_e164(whistle_util:to_binary(Number)),
                  EPs = print_endpoints(evaluate_number(Num, R2), 0, []),
                  gen_server:reply(From, EPs)
          end),
    {noreply, State};

handle_call(_Request, _From, State) ->
    {reply, {error, not_implemented}, State}.

%%--------------------------------------------------------------------
%% @private
%% @doc
%% Handling cast messages
%%
%% @spec handle_cast(Msg, State) -> {noreply, State} |
%%                                  {noreply, State, Timeout} |
%%                                  {stop, Reason, State}
%% @end
%%--------------------------------------------------------------------
handle_cast(_Msg, State) ->
    {noreply, State}.

%%--------------------------------------------------------------------
%% @private
%% @doc
%% Handling all non call/cast messages
%%
%% @spec handle_info(Info, State) -> {noreply, State} |
%%                                   {noreply, State, Timeout} |
%%                                   {stop, Reason, State}
%% @end
%%--------------------------------------------------------------------
handle_info(timeout, #state{amqp_q = <<>>}=State) ->
    try
	{ok, Q} = start_amqp(),
	{noreply, State#state{amqp_q=Q, resrcs=get_resrcs()}}
    catch
	_:_ ->
            ?LOG_SYS("attempting to connect AMQP again in ~b ms", [?AMQP_RECONNECT_INIT_TIMEOUT]),
            timer:send_after(?AMQP_RECONNECT_INIT_TIMEOUT, {amqp_reconnect, ?AMQP_RECONNECT_INIT_TIMEOUT}),
	    {noreply, State}
    end;

handle_info({amqp_reconnect, T}, State) ->
    try
	{ok, NewQ} = start_amqp(),
	{noreply, State#state{amqp_q=NewQ, resrcs=get_resrcs()}}
    catch
	_:_ ->
            case T * 2 of
                Timeout when Timeout > ?AMQP_RECONNECT_MAX_TIMEOUT ->
                    ?LOG_SYS("attempting to reconnect AMQP again in ~b ms", [?AMQP_RECONNECT_MAX_TIMEOUT]),
                    timer:send_after(?AMQP_RECONNECT_MAX_TIMEOUT, {amqp_reconnect, ?AMQP_RECONNECT_MAX_TIMEOUT}),
                    {noreply, State};
                Timeout ->
                    ?LOG_SYS("attempting to reconnect AMQP again in ~b ms", [Timeout]),
                    timer:send_after(Timeout, {amqp_reconnect, Timeout}),
                    {noreply, State}
            end
    end;

handle_info({amqp_host_down, _}, State) ->
    ?LOG_SYS("lost AMQP connection, attempting to reconnect"),
    timer:send_after(?AMQP_RECONNECT_INIT_TIMEOUT, {amqp_reconnect, ?AMQP_RECONNECT_INIT_TIMEOUT}),
    {noreply, State#state{amqp_q = <<>>}};

handle_info({document_changes, DocId, Changes}, #state{last_doc_change={DocId, Changes}}=State) ->
    %% Ignore the duplicate document change notifications used for keep alives
    {noreply, State};

handle_info({document_changes, DocId, [Changes]=C}, #state{resrcs=Resrcs}=State) ->
    Rev = wh_json:get_value(<<"rev">>, Changes),
    case lists:keysearch(DocId, #resrc.id, Resrcs) of
        {value, #resrc{rev=Rev}} -> {noreply, State#state{last_doc_change={DocId, C}}};
        _ -> {noreply, State#state{resrcs=update_resrc(DocId, Resrcs), last_doc_change={DocId, C}}}
    end;

handle_info({document_deleted, DocId}, #state{resrcs=Resrcs}=State) ->
    case lists:keysearch(DocId, #resrc.id, Resrcs) of
        false -> {noreply, State};
        {value, _} ->
            ?LOG_SYS("resource ~p deleted", [DocId]),
            couch_mgr:rm_change_handler(?RESOURCES_DB, DocId),
            {noreply, State#state{resrcs=lists:keydelete(DocId, #resrc.id, Resrcs)}}
    end;

handle_info({_, #amqp_msg{props = Props, payload = Payload}}, State)
  when Props#'P_basic'.content_type == <<"application/json">> ->
    spawn(fun() ->
                  JObj = mochijson2:decode(Payload),
                  whapps_util:put_callid(JObj),
                  _ = process_req(whapps_util:get_event_type(JObj), JObj, State)
          end),
    {noreply, State};

handle_info(_Info, State) ->
    {noreply, State}.

%%--------------------------------------------------------------------
%% @private
%% @doc
%% This function is called by a gen_server when it is about to
%% terminate. It should be the opposite of Module:init/1 and do any
%% necessary cleaning up. When it returns, the gen_server terminates
%% with Reason. The return value is ignored.
%%
%% @spec terminate(Reason, State) -> void()
%% @end
%%--------------------------------------------------------------------
terminate(_Reason, _) ->
    ok.

%%--------------------------------------------------------------------
%% @private
%% @doc
%% Convert process state when code is changed
%%
%% @spec code_change(OldVsn, State, Extra) -> {ok, NewState}
%% @end
%%--------------------------------------------------------------------
code_change(_OldVsn, State, _Extra) ->
    {ok, State}.

%%%===================================================================
%%% Internal functions
%%%===================================================================

%%--------------------------------------------------------------------
%% @private
%% @doc
%% ensure the exhanges exist, build a queue, bind, and consume
%% @end
%%--------------------------------------------------------------------
-spec(start_amqp/0 :: () -> tuple(ok, binary()) | tuple(error, amqp_error)).
start_amqp() ->
    try
        %% control egress of messages from the queue, only fetch one at time (load balances)
	{'basic.qos_ok'} = amqp_util:basic_qos(1),
        _ = amqp_util:resource_exchange(),
        Q = amqp_util:new_resource_queue(),
        amqp_util:bind_q_to_resource(Q, ?KEY_OFFNET_RESOURCE_REQ),
        amqp_util:basic_consume(Q, [{exclusive, false}]),
        ?LOG_SYS("connected to AMQP"),
        {ok, Q}
    catch
        _:R ->
            ?LOG_SYS("failed to connect to AMQP ~w", [R]),
            {error, amqp_error}
    end.

%%--------------------------------------------------------------------
%% @private
%% @doc
%% process the AMQP requests
%% @end
%%--------------------------------------------------------------------
-spec(process_req/3 :: (MsgType :: tuple(binary(), binary()), JObj :: json_object(), State :: #state{})
                       -> no_return()).
process_req({<<"resource">>, <<"offnet_req">>}, JObj, #state{resrcs=R1}) ->
    whapps_util:put_callid(JObj),
    CallId = get(callid),

    <<"audio">> = wh_json:get_value(<<"Resource-Type">>, JObj),

    Number = wh_json:get_value(<<"To-DID">>, JObj),

    ?LOG_START("off-net resource bridge request to ~s for account ~s", [Number, wh_json:get_value(<<"Account-ID">>, JObj)]),

    Q = amqp_util:new_queue(),
    amqp_util:bind_q_to_callevt(Q, CallId),
    amqp_util:basic_consume(Q),

    BridgeReq = try
                    {ok, AccountId, false} = gen_server:call(stepswitch_inbound, {lookup_number, Number}),
                    ?LOG("number belongs to another on-net account, loopback back to account ~s", [AccountId]),
                    build_loopback_request(JObj, Number, Q)
                catch
                    _:_ ->
                        EPs = case wh_json:get_value(<<"Flags">>, JObj) of
                                  undefined -> evaluate_number(Number, R1);
                                  Flags ->
                                      [?LOG("resource must have ~s flag", [F]) || F <- Flags],
                                      R2 = evaluate_flags(Flags, R1),
                                      evaluate_number(Number, R2)
                              end,
                        build_bridge_request(JObj, EPs, Q)
                end,

    case length(wh_json:get_value(<<"Endpoints">>, BridgeReq, [])) of
        0 ->
            ?LOG_END("no offnet resources found for request, sending failure response"),
            respond_resource_failed({struct, [
                                               {<<"Hangup-Cause">>, <<"NO_RESOURCES">>}
                                              ,{<<"Hangup-Code">>, <<"sip:404">>}
                                             ]}, 0, JObj);
        Attempts ->
            {ok, Payload} = whistle_api:bridge_req({struct, BridgeReq}),
            amqp_util:callctl_publish(wh_json:get_value(<<"Control-Queue">>, JObj), Payload),

            case wait_for_bridge(60000) of
                {ok, BridgeResp} ->
                    ?LOG_END("offnet resource request resulted in a successful bridge"),
                    respond_bridged_to_resource(BridgeResp, JObj);
                {fail, BridgeResp} ->
                    ?LOG_END("offnet resource failed, ~s:~s", [
                                                               wh_json:get_value(<<"Hangup-Code">>, BridgeResp)
                                                               ,wh_json:get_value(<<"Application-Response">>, BridgeResp)
                                                              ]),
                    respond_resource_failed(BridgeResp, Attempts, JObj);
                {hungup, HangupResp} ->
                    ?LOG_END("requesting leg hungup, ~s:~s", [
                                                               wh_json:get_value(<<"Hangup-Code">>, HangupResp)
                                                              ,wh_json:get_value(<<"Hangup-Cause">>, HangupResp)
                                                             ]);
                {error, timeout} ->
                    ?LOG_END("resource bridge request did not respond"),
                    respond_resource_failed({struct, [{<<"Failure-Message">>, <<"TIMEOUT">>}]}, Attempts, JObj);
                {error, ErrorResp} ->
                    ?LOG_END("internal resource bridge error"),
                    respond_erroneously(ErrorResp, JObj)
            end
    end;

process_req({_, _}, _, _) ->
    {error, invalid_event}.

%%--------------------------------------------------------------------
%% @private
%% @doc
%% Gets a list of all active resources from the DB
%% @end
%%--------------------------------------------------------------------
-spec(get_resrcs/0 :: () -> []|[#resrc{}]).
get_resrcs() ->
    case couch_mgr:get_results(?RESOURCES_DB, ?LIST_RESOURCES_BY_ID, [{<<"include_docs">>, true}]) of
        {ok, Resrcs} ->
            [couch_mgr:add_change_handler(?RESOURCES_DB, wh_json:get_value(<<"id">>, R))
             || R <- Resrcs],
            [create_resrc(wh_json:get_value(<<"doc">>, R))
             || R <- Resrcs, whistle_util:is_true(wh_json:get_value([<<"doc">>, <<"enabled">>], R, true))];
        {error, _}=E ->
            E
    end.

%%--------------------------------------------------------------------
%% @private
%% @doc
%% Syncs a resource with the DB and updates it in the list
%% of resources
%% @end
%%--------------------------------------------------------------------
-spec(update_resrc/2 :: (DocId :: binary(), Resrcs :: [#resrc{}]) -> []|[#resrc{}]).
update_resrc(DocId, Resrcs) ->
    ?LOG_SYS("received notification that resource ~s has changed", [DocId]),
    case couch_mgr:open_doc(?RESOURCES_DB, DocId) of
        {ok, JObj} ->
            case whistle_util:is_true(wh_json:get_value(<<"enabled">>, JObj)) of
                true ->
                    NewResrc = create_resrc(JObj),
                    ?LOG_SYS("resource ~s updated to rev ~s", [DocId, NewResrc#resrc.rev]),
                    [NewResrc|lists:keydelete(DocId, #resrc.id, Resrcs)];
                false ->
                    ?LOG_SYS("resource ~s disabled", [DocId]),
                    lists:keydelete(DocId, #resrc.id, Resrcs)
            end;
        {error, R} ->
            ?LOG_SYS("removing resource ~s, ~w", [DocId, R]),
            couch_mgr:rm_change_handler(?RESOURCES_DB, DocId),
            lists:keydelete(DocId, #resrc.id, Resrcs)
    end.

%%--------------------------------------------------------------------
%% @private
%% @doc
%% Given a resrc JSON object it builds a resrc record and
%% populates it with all enabled gateways
%% @end
%%--------------------------------------------------------------------
-spec(create_resrc/1 :: (JObj :: json_object()) -> #resrc{}).
create_resrc(JObj) ->
    Default = #resrc{},
    Id = wh_json:get_value(<<"_id">>, JObj),
    ?LOG_SYS("loading resource ~s", [Id]),
    #resrc{id = Id
           ,rev =
               wh_json:get_value(<<"_rev">>, JObj)
           ,weight_cost =
               constrain_weight(wh_json:get_value(<<"weight_cost">>, JObj, Default#resrc.weight_cost))
           ,grace_period =
               whistle_util:to_integer(wh_json:get_value(<<"grace_period">>, JObj, Default#resrc.grace_period))
           ,flags =
               wh_json:get_value(<<"flags">>, JObj, Default#resrc.flags)
           ,rules =
               [R2 || R1 <- wh_json:get_value(<<"rules">>, JObj, Default#resrc.rules)
                          ,(R2 = compile_rule(R1, Id)) =/= error]
           ,gateways =
               [create_gateway(G, Id) || G <- wh_json:get_value(<<"gateways">>, JObj, []),
                                         whistle_util:is_true(wh_json:get_value(<<"enabled">>, G, true))]
          }.

%%--------------------------------------------------------------------
%% @private
%% @doc
%% Given a gateway JSON object it builds a gateway record
%% @end
%%--------------------------------------------------------------------
-spec(create_gateway/2 :: (JObj :: json_object(), Id :: binary()) -> #gateway{}).
create_gateway(JObj, Id) ->
    Default = #gateway{},
    #gateway{resource_id = Id
             ,server =
                 wh_json:get_value(<<"server">>, JObj, Default#gateway.server)
             ,realm =
                 wh_json:get_value(<<"realm">>, JObj, Default#gateway.realm)
             ,username =
                 wh_json:get_value(<<"username">>, JObj, Default#gateway.username)
             ,password =
                 wh_json:get_value(<<"password">>, JObj, Default#gateway.password)
             ,route =
                 wh_json:get_value(<<"route">>, JObj, Default#gateway.route)
             ,prefix =
                 whistle_util:to_binary(wh_json:get_value(<<"prefix">>, JObj, Default#gateway.prefix))
             ,suffix =
                 whistle_util:to_binary(wh_json:get_value(<<"suffix">>, JObj, Default#gateway.suffix))
             ,codecs =
                 wh_json:get_value(<<"codecs">>, JObj, Default#gateway.codecs)
             ,bypass_media =
                 wh_json:get_value(<<"bypass_media">>, JObj)
             ,caller_id_type =
                 wh_json:get_value(<<"caller_id_type">>, JObj, Default#gateway.caller_id_type)
             ,sip_headers =
                 wh_json:get_value(<<"custom_sip_headers">>, JObj, Default#gateway.sip_headers)
             ,progress_timeout =
                 whistle_util:to_integer(wh_json:get_value(<<"progress_timeout">>, JObj, Default#gateway.progress_timeout))
            }.

%%--------------------------------------------------------------------
%% @private
%% @doc
%% Wrapper for re:compile so we can log rules that fail (including
%% which resource it was on).
%% @end
%%--------------------------------------------------------------------
-spec(compile_rule/2 :: (Rule :: binary(), Id :: binary()) -> re:mp()|error).
compile_rule(Rule, Id) ->
    case re:compile(Rule) of
        {ok, MP} ->
            ?LOG_SYS("compiled ~s on resource ~s", [Rule, Id]),
            MP;
        {error, R} ->
            ?LOG_SYS("bad rule '~s' on resource ~s, ~p", [Rule, Id, R]),
            error
    end.

%%--------------------------------------------------------------------
%% @private
%% @doc
%% constrain the weight on a scale from 1 to 100
%% @end
%%--------------------------------------------------------------------
-spec(constrain_weight/1 :: (W :: binary() | integer()) -> integer()).
constrain_weight(W) when not is_integer(W) ->
    constrain_weight(whistle_util:to_integer(W));
constrain_weight(W) when W > 100 -> 100;
constrain_weight(W) when W < 1 -> 1;
constrain_weight(W) -> W.

%%--------------------------------------------------------------------
%% @private
%% @doc
%% Filter the list of resources returning only those that have every
%% flag provided
%% @end
%%--------------------------------------------------------------------
-spec(evaluate_flags/2 :: (F1 :: list(), Resrcs :: [#resrc{}]) -> []|[#resrc{}]).
evaluate_flags(F1, Resrcs) ->
    [Resrc || #resrc{flags=F2}=Resrc <- Resrcs
                  ,lists:all(fun(Flag) -> lists:member(Flag, F2) end, F1)].

%%--------------------------------------------------------------------
%% @private
%% @doc
%% Filter the list of resources returning only those with a rule that
%% matches the number.  The list is of tuples with three elements,
%% the weight, the captured component of the number, and the gateways.
%% @end
%%--------------------------------------------------------------------
-spec(evaluate_number/2 :: (Number :: binary(), Resrcs :: [#resrc{}]) -> endpoints()).
evaluate_number(Number, Resrcs) ->
    sort_endpoints(get_endpoints(Number, Resrcs)).

%%--------------------------------------------------------------------
%% @private
%% @doc
%% Sort the gateway tuples returned by evalutate_resrcs according to
%% weight.
%% @end
%%--------------------------------------------------------------------
-spec(sort_endpoints/1 :: (Endpoints :: endpoints()) -> endpoints()).
sort_endpoints(Endpoints) ->
    lists:sort(fun({W1, _, _, _}, {W2, _, _, _}) ->
                       W1 =< W2
               end, Endpoints).

%%--------------------------------------------------------------------
%% @private
%% @doc
%% @end
%%--------------------------------------------------------------------
-spec(get_endpoints/2 :: (Number :: binary(), Resrcs :: [#resrc{}]) -> endpoints()).
get_endpoints(Number, Resrcs) ->
    [Endpoint || Endpoint <- lists:map(fun(R) -> get_endpoint(Number, R) end, Resrcs)
                     ,Endpoint =/= no_match].

%%--------------------------------------------------------------------
%% @private
%% @doc
%% Given a gateway JSON object it builds a gateway record
%% @end
%%--------------------------------------------------------------------
-spec(get_endpoint/2 :: (Number :: binary(), Resrc :: #resrc{}) -> endpoint()|no_match).
get_endpoint(Number, #resrc{weight_cost=WC, gateways=Gtws, rules=Rules, grace_period=GP}) ->
    case evaluate_rules(Rules, Number) of
        {ok, DestNum} ->
            {WC, GP, DestNum, Gtws};
        {error, no_match} ->
            no_match
    end.

%%--------------------------------------------------------------------
%% @private
%% @doc
%% This function loops over rules (regex) and until one matches
%% the destination number.  If the matching rule has a
%% capture group return the largest group, otherwise return the whole
%% number.  In the event that no rules match then return an error.
%% @end
%%--------------------------------------------------------------------
-spec(evaluate_rules/2 :: (Regex :: re:mp(), Number:: binary()) -> tuple(ok, binary())|tuple(error, no_match)) .
evaluate_rules([], _) ->
    {error, no_match};
evaluate_rules([Regex|T], Number) ->
    case re:run(Number, Regex) of
        {match, [{Start,End}]} ->
            {ok, binary:part(Number, Start, End)};
        {match, CaptureGroups} ->
            %% find the largest matching group if present by sorting the position of the
            %% matching groups by list, reverse so head is largest, then take the head of the list
            {Start, End} = hd(lists:reverse(lists:keysort(2, tl(CaptureGroups)))),
            {ok, binary:part(Number, Start, End)};
        _ ->
            evaluate_rules(T, Number)
    end.

%%--------------------------------------------------------------------
%% @private
%% @doc
%% Builds the proplist for a whistle API bridge request from the
%% off-net request, endpoints, and our AMQP Q
%% @end
%%--------------------------------------------------------------------
-spec(build_loopback_request/3 :: (JObj :: json_object(), Number :: binary(), Q :: binary())
                                -> proplist()).
build_loopback_request(JObj, Number, Q) ->
    Endpoints = [{struct, [{<<"Invite-Format">>, <<"route">>}
                           ,{<<"Route">>, <<"loopback/", (Number)/binary>>}
                           ,{<<"Custom-Channel-Vars">>, {struct,[{<<"Offnet-Loopback-Number">>, Number}
                                                                 ,{<<"Offnet-Loopback-Account-ID">>, wh_json:get_value(<<"Account-ID">>, JObj)}
                                                                ]}}
                         ]}],
    Command = [{<<"Application-Name">>, <<"bridge">>}
               ,{<<"Endpoints">>, Endpoints}
               ,{<<"Timeout">>, wh_json:get_value(<<"Timeout">>, JObj)}
               ,{<<"Ignore-Early-Media">>, wh_json:get_value(<<"Ignore-Early-Media">>, JObj)}
               ,{<<"Outgoing-Caller-ID-Name">>, wh_json:get_value(<<"Outgoing-Caller-ID-Name">>, JObj)}
               ,{<<"Outgoing-Caller-ID-Number">>, wh_json:get_value(<<"Outgoing-Caller-ID-Number">>, JObj)}
               ,{<<"Ringback">>, wh_json:get_value(<<"Ringback">>, JObj)}
               ,{<<"Dial-Endpoint-Method">>, <<"simultaneous">>}
               ,{<<"Continue-On-Fail">>, <<"true">>}
               ,{<<"SIP-Headers">>, wh_json:get_value(<<"SIP-Headers">>, JObj)}
               ,{<<"Custom-Channel-Vars">>, wh_json:get_value(<<"Custom-Channel-Vars">>, JObj)}
               ,{<<"Call-ID">>, wh_json:get_value(<<"Call-ID">>, JObj)}
               | whistle_api:default_headers(Q, <<"call">>, <<"command">>, ?APP_NAME, ?APP_VERSION)
            ],
    [ KV || {_, V}=KV <- Command, V =/= undefined ].


%%--------------------------------------------------------------------
%% @private
%% @doc
%% Builds the proplist for a whistle API bridge request from the
%% off-net request, endpoints, and our AMQP Q
%% @end
%%--------------------------------------------------------------------
-spec(build_bridge_request/3 :: (JObj :: json_object(), Endpoints :: endpoints(), Q :: binary())
                                -> proplist()).
build_bridge_request(JObj, Endpoints, Q) ->
    CCVs = wh_json:set_value(<<"Account-ID">>, wh_json:get_value(<<"Account-ID">>, JObj, <<>>)
                             ,wh_json:get_value(<<"Custom-Channel-Vars">>, JObj, ?EMPTY_JSON_OBJECT)),
    Command = [{<<"Application-Name">>, <<"bridge">>}
               ,{<<"Endpoints">>, build_endpoints(Endpoints, 0, [])}
               ,{<<"Timeout">>, wh_json:get_value(<<"Timeout">>, JObj)}
               ,{<<"Ignore-Early-Media">>, wh_json:get_value(<<"Ignore-Early-Media">>, JObj)}
               ,{<<"Media">>, wh_json:get_value(<<"Media">>, JObj)}
               ,{<<"Outgoing-Caller-ID-Name">>, wh_json:get_value(<<"Outgoing-Caller-ID-Name">>, JObj)}
               ,{<<"Outgoing-Caller-ID-Number">>, wh_json:get_value(<<"Outgoing-Caller-ID-Number">>, JObj)}
               ,{<<"Ringback">>, wh_json:get_value(<<"Ringback">>, JObj)}
               ,{<<"Dial-Endpoint-Method">>, <<"simultaneous">>}
               ,{<<"Continue-On-Fail">>, <<"true">>}
               ,{<<"SIP-Headers">>, wh_json:get_value(<<"SIP-Headers">>, JObj)}
               ,{<<"Custom-Channel-Vars">>, CCVs}
               ,{<<"Call-ID">>, wh_json:get_value(<<"Call-ID">>, JObj)}
               | whistle_api:default_headers(Q, <<"call">>, <<"command">>, ?APP_NAME, ?APP_VERSION)
            ],
    [ KV || {_, V}=KV <- Command, V =/= undefined ].

%%--------------------------------------------------------------------
%% @private
%% @doc
%% Builds the proplist for a whistle API bridge request from the
%% off-net request, endpoints, and our AMQP Q
%% @end
%%--------------------------------------------------------------------
-spec(build_endpoints/3 :: (Endpoints :: endpoints(), Delay :: non_neg_integer(), Acc :: proplist())
                           -> proplist()).
build_endpoints([], _, Acc) ->
    lists:reverse(Acc);
build_endpoints([{_, GracePeriod, Number, [Gateway]}|T], Delay, Acc0) ->
    build_endpoints(T, Delay + GracePeriod, [build_endpoint(Number, Gateway, Delay)|Acc0]);
build_endpoints([{_, GracePeriod, Number, Gateways}|T], Delay, Acc0) ->
    {D2, Acc1} = lists:foldl(fun(Gateway, {0, AccIn}) ->
                                     {2, [build_endpoint(Number, Gateway, 0)|AccIn]};
                                 (Gateway, {D0, AccIn}) ->
                                     {D0 + 2, [build_endpoint(Number, Gateway, D0)|AccIn]}
                            end, {Delay, Acc0}, Gateways),
    build_endpoints(T, D2 - 2 + GracePeriod, Acc1).

%%--------------------------------------------------------------------
%% @private
%% @doc
%% Build the endpoint for use in the route request
%% @end
%%--------------------------------------------------------------------
-spec(build_endpoint/3 :: (Number :: binary(), Gateway :: #gateway{}, Delay :: non_neg_integer())
                          -> json_object()).
build_endpoint(Number, Gateway, Delay) ->
    Route = get_dialstring(Gateway, Number),
    ?LOG("using ~s on ~s delayed by ~b sec", [Route, Gateway#gateway.resource_id, Delay]),
    Prop = [
             {<<"Invite-Format">>, <<"route">>}
            ,{<<"Route">>, get_dialstring(Gateway, Number)}
            ,{<<"Callee-ID-Number">>, whistle_util:to_binary(Number)}
            ,{<<"Caller-ID-Type">>, Gateway#gateway.caller_id_type}
            ,{<<"Endpoint-Delay">>, whistle_util:to_binary(Delay)}
            ,{<<"Bypass-Media">>, Gateway#gateway.bypass_media}
            ,{<<"Endpoint-Progress-Timeout">>, whistle_util:to_binary(Gateway#gateway.progress_timeout)}
            ,{<<"Codecs">>, Gateway#gateway.codecs}
            ,{<<"Auth-User">>, Gateway#gateway.username}
            ,{<<"Auth-Password">>, Gateway#gateway.password}
            ,{<<"SIP-Headers">>, Gateway#gateway.sip_headers}
            ,{<<"Custom-Channel-Vars">>, {struct, [{<<"Resource-ID">>, Gateway#gateway.resource_id}]}}
           ],
    {struct, [ KV || {_, V}=KV <- Prop, V =/= undefined andalso V =/= <<"0">>]}.

%%--------------------------------------------------------------------
%% @private
%% @doc
%% Builds a list of tuples for humans from the lookup number request
%% @end
%%--------------------------------------------------------------------
-spec(print_endpoints/3 :: (Endpoints :: endpoints(), Delay :: non_neg_integer(), Acc :: list())
                           -> list()).
print_endpoints([], _, Acc) ->
    lists:reverse(Acc);
print_endpoints([{_, GracePeriod, Number, [Gateway]}|T], Delay, Acc0) ->
    print_endpoints(T, Delay + GracePeriod, [print_endpoint(Number, Gateway, Delay)|Acc0]);
print_endpoints([{_, GracePeriod, Number, Gateways}|T], Delay, Acc0) ->
    {D2, Acc1} = lists:foldl(fun(Gateway, {0, AccIn}) ->
                                     {2, [print_endpoint(Number, Gateway, 0)|AccIn]};
                                 (Gateway, {D0, AccIn}) ->
                                     {D0 + 2, [print_endpoint(Number, Gateway, D0)|AccIn]}
                            end, {Delay, Acc0}, Gateways),
    print_endpoints(T, D2 - 2 + GracePeriod, Acc1).

%%--------------------------------------------------------------------
%% @private
%% @doc
%% Builds a tuple for humans from the lookup number request
%% @end
%%--------------------------------------------------------------------
-spec(print_endpoint/3 :: (Number :: binary(), Gateway :: #gateway{}, Delay :: non_neg_integer())
                          -> tuple(binary(), non_neg_integer(), binary())).
print_endpoint(Number, Gateway, Delay) ->
    {Gateway#gateway.resource_id, Delay, get_dialstring(Gateway, Number)}.

%%--------------------------------------------------------------------
%% @private
%% @doc
%% Builds the route dialstring
%% @end
%%--------------------------------------------------------------------
-spec(get_dialstring/2 :: (Gateway :: #gateway{}, Number :: binary())
                          -> binary()).
get_dialstring(#gateway{route=undefined}=Gateway, Number) ->
    <<"sip:"
      ,(whistle_util:to_binary(Gateway#gateway.prefix))/binary,
      Number/binary
      ,(whistle_util:to_binary(Gateway#gateway.suffix))/binary
      ,"@", (whistle_util:to_binary(Gateway#gateway.server))/binary
    >>;
get_dialstring(#gateway{route=Route}, _) ->
    Route.

%%--------------------------------------------------------------------
%% @private
%% @doc
%% waits for the return from the bridge request
%% @end
%%--------------------------------------------------------------------
-spec(wait_for_bridge/1 :: (Timeout :: non_neg_integer()) -> tuple(ok|fail|hungup|error, json_object())|tuple(error, timeout)).
wait_for_bridge(Timeout) ->
    Start = erlang:now(),
    receive
        {_, #amqp_msg{props = Props, payload = Payload}} when Props#'P_basic'.content_type == <<"application/json">> ->
            JObj = mochijson2:decode(Payload),
            case { wh_json:get_value(<<"Application-Name">>, JObj), wh_json:get_value(<<"Event-Name">>, JObj), wh_json:get_value(<<"Event-Category">>, JObj) } of
                { _, <<"CHANNEL_BRIDGE">>, <<"call_event">> } ->
                    {ok, JObj};
                { <<"bridge">>, <<"CHANNEL_EXECUTE_COMPLETE">>, <<"call_event">> } ->
<<<<<<< HEAD
		    case wh_json:get_value(<<"Application-Response">>, JObj) of
			<<"SUCCESS">> -> {ok, JObj};
			_ -> {fail, JObj}
		    end;
=======
                    case wh_json:get_value(<<"Application-Response">>, JObj) of
                        <<"SUCCESS">> -> {ok, JObj};
                        _ -> {fail, JObj}
                    end;
>>>>>>> 4dc35609
                { _, <<"CHANNEL_HANGUP">>, <<"call_event">> } ->
                    {hungup, JObj};
                { _, _, <<"error">> } ->
                    {error, JObj};
                _ ->
		    DiffMicro = timer:now_diff(erlang:now(), Start),
                    wait_for_bridge(Timeout - (DiffMicro div 1000))
            end;
        _ ->
            %% dont let the mailbox grow unbounded if
            %%   this process hangs around...
            DiffMicro = timer:now_diff(erlang:now(), Start),
            wait_for_bridge(Timeout - (DiffMicro div 1000))
    after
        Timeout ->
            {error, timeout}
    end.

%%--------------------------------------------------------------------
%% @private
%% @doc
%% creates an offnet resource response and sends it to the tageted
%% queue of the requestor
%% @end
%%--------------------------------------------------------------------
-spec(respond_bridged_to_resource/2 :: (BridgeResp :: json_object(), JObj :: json_object()) -> no_return()).
respond_bridged_to_resource(BridgeResp, JObj) ->
    Q = wh_json:get_value(<<"Server-ID">>, BridgeResp),
    Response = [
                 {<<"Call-ID">>, wh_json:get_value(<<"Other-Leg-Unique-ID">>, BridgeResp)}
                ,{<<"Msg-ID">>, wh_json:get_value(<<"Msg-ID">>, JObj, <<>>)}
                ,{<<"Control-Queue">>, wh_json:get_value(<<"Control-Queue">>, JObj)}
                ,{<<"To">>, wh_json:get_value(<<"Other-Leg-Destination-Number">>, BridgeResp)}
                ,{<<"Caller-ID-Name">>, wh_json:get_value(<<"Other-Leg-Caller-ID-Name">>, BridgeResp)}
                ,{<<"Caller-ID-Number">>, wh_json:get_value(<<"Other-Leg-Caller-ID-Number">>, BridgeResp)}
                ,{<<"Custom-Channel-Vars">>, wh_json:get_value(<<"Custom-Channel-Vars">>, BridgeResp)}
                ,{<<"Timestamp">>, wh_json:get_value(<<"Timestamp">>, BridgeResp)}
                ,{<<"Channel-Call-State">>, wh_json:get_value(<<"Channel-Call-State">>, BridgeResp)}
               | whistle_api:default_headers(Q, <<"resource">>, <<"offnet_resp">>, ?APP_NAME, ?APP_VERSION)
            ],
    {ok, Payload} = whistle_api:resource_resp([ KV || {_, V}=KV <- Response, V =/= undefined ]),
    amqp_util:targeted_publish(wh_json:get_value(<<"Server-ID">>, JObj), Payload).

%%--------------------------------------------------------------------
%% @private
%% @doc
%% creates an offnet resource failure response and sends it back to
%% the targeted queue of the requestor
%% @end
%%--------------------------------------------------------------------
-spec(respond_resource_failed/3 :: (BridgeResp :: json_object()
                                                  ,Attempts :: non_neg_integer(), JObj :: json_object()) -> no_return()).
respond_resource_failed(BridgeResp, Attempts, JObj) ->
    Q = wh_json:get_value(<<"Server-ID">>, BridgeResp, <<>>),
    Response = [
                 {<<"Msg-ID">>, wh_json:get_value(<<"Msg-ID">>, JObj, <<>>)}
                ,{<<"Failed-Attempts">>, whistle_util:to_binary(Attempts)}
                ,{<<"Failure-Message">>,
                  wh_json:get_value(<<"Application-Response">>, BridgeResp, wh_json:get_value(<<"Hangup-Cause">>, BridgeResp))}
                ,{<<"Failure-Code">>, wh_json:get_value(<<"Hangup-Code">>, BridgeResp)}
               | whistle_api:default_headers(Q, <<"resource">>, <<"resource_error">>, ?APP_NAME, ?APP_VERSION)
            ],
    {ok, Payload} = whistle_api:resource_error([ KV || {_, V}=KV <- Response, V =/= undefined ]),
    _ = amqp_util:targeted_publish(wh_json:get_value(<<"Server-ID">>, JObj), Payload).

%%--------------------------------------------------------------------
%% @private
%% @doc
%% creates a generic error response and sends it back to
%% the targeted queue of the requestor
%% @end
%%--------------------------------------------------------------------
-spec(respond_erroneously/2 :: (ErrorResp :: json_object(), JObj :: json_object()) -> no_return()).
respond_erroneously(ErrorResp, JObj) ->
    Q = wh_json:get_value(<<"Server-ID">>, ErrorResp, <<>>),
    Response = [
                 {<<"Msg-ID">>, wh_json:get_value(<<"Msg-ID">>, JObj, <<>>)}
                ,{<<"Error-Message">>, wh_json:get_value(<<"Error-Message">>, ErrorResp)}
               | whistle_api:default_headers(Q, <<"error">>, <<"resource_error">>, ?APP_NAME, ?APP_VERSION)
            ],
    {ok, Payload} = whistle_api:error_resp([ KV || {_, V}=KV <- Response, V =/= undefined ]),
    _ = amqp_util:targeted_publish(wh_json:get_value(<<"Server-ID">>, JObj), Payload).<|MERGE_RESOLUTION|>--- conflicted
+++ resolved
@@ -751,17 +751,10 @@
                 { _, <<"CHANNEL_BRIDGE">>, <<"call_event">> } ->
                     {ok, JObj};
                 { <<"bridge">>, <<"CHANNEL_EXECUTE_COMPLETE">>, <<"call_event">> } ->
-<<<<<<< HEAD
 		    case wh_json:get_value(<<"Application-Response">>, JObj) of
 			<<"SUCCESS">> -> {ok, JObj};
 			_ -> {fail, JObj}
 		    end;
-=======
-                    case wh_json:get_value(<<"Application-Response">>, JObj) of
-                        <<"SUCCESS">> -> {ok, JObj};
-                        _ -> {fail, JObj}
-                    end;
->>>>>>> 4dc35609
                 { _, <<"CHANNEL_HANGUP">>, <<"call_event">> } ->
                     {hungup, JObj};
                 { _, _, <<"error">> } ->
