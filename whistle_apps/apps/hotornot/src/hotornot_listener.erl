%%%-------------------------------------------------------------------
%%% @copyright (C) 2011-2012, VoIP INC
%%% @doc
%%% Rater whapp; send me a DID, get a rate back
%%% @end
%%% @contributors
%%%   James Aimonetti
%%%-------------------------------------------------------------------
-module(hotornot_listener).

-behaviour(gen_listener).

-export([start_link/0]).
-export([init/1
         ,handle_call/3
         ,handle_cast/2
         ,handle_info/2
         ,handle_event/2
         ,terminate/2
         ,code_change/3
        ]).

-include("hotornot.hrl").

-define(SERVER, ?MODULE).

-define(BINDINGS, [ {rate, []} ]).
-define(RESPONDERS, [{hon_rater, [{<<"rate">>, <<"req">>}]}]).
-define(QUEUE_NAME, <<"hotornot_listerner">>).
-define(QUEUE_OPTIONS, [{exclusive, false}]).
-define(CONSUME_OPTIONS, [{exclusive, false}]).

%%%===================================================================
%%% API
%%%===================================================================

%%--------------------------------------------------------------------
%% @doc
%% Starts the server
%%
%% @spec start_link() -> {ok, Pid} | ignore | {error, Error}
%% @end
%%--------------------------------------------------------------------
-spec start_link() -> startlink_ret().
start_link() ->
    gen_listener:start_link(?MODULE, [{bindings, ?BINDINGS}
                                      ,{responders, ?RESPONDERS}
                                      ,{queue_name, ?QUEUE_NAME}
                                      ,{queue_options, ?QUEUE_OPTIONS}
                                      ,{consume_options, ?CONSUME_OPTIONS}
                                     ], []).

<<<<<<< HEAD
-spec stop(pid() | atom()) -> 'ok'.
stop(Srv) ->
    gen_listener:stop(Srv).

=======
>>>>>>> ec8fde75
%%%===================================================================
%%% gen_server callbacks
%%%===================================================================

%%--------------------------------------------------------------------
%% @private
%% @doc
%% Initializes the server
%%
%% @spec init(Args) -> {ok, State} |
%%                     {ok, State, Timeout} |
%%                     ignore |
%%                     {stop, Reason}
%% @end
%%--------------------------------------------------------------------
init([]) ->
    lager:debug("starting hotornot listener"),
    {ok, ok}.

%%--------------------------------------------------------------------
%% @private
%% @doc
%% Handling call messages
%%
%% @spec handle_call(Request, From, State) ->
%%                                   {reply, Reply, State} |
%%                                   {reply, Reply, State, Timeout} |
%%                                   {noreply, State} |
%%                                   {noreply, State, Timeout} |
%%                                   {stop, Reason, Reply, State} |
%%                                   {stop, Reason, State}
%% @end
%%--------------------------------------------------------------------
handle_call(_Request, _From, State) ->
    {reply, {error, not_implemented}, State}.

%%--------------------------------------------------------------------
%% @private
%% @doc
%% Handling cast messages
%%
%% @spec handle_cast(Msg, State) -> {noreply, State} |
%%                                  {noreply, State, Timeout} |
%%                                  {stop, Reason, State}
%% @end
%%--------------------------------------------------------------------
handle_cast(_Msg, State) ->
    {noreply, State}.

%%--------------------------------------------------------------------
%% @private
%% @doc
%% Handling all non call/cast messages
%%
%% @spec handle_info(Info, State) -> {noreply, State} |
%%                                   {noreply, State, Timeout} |
%%                                   {stop, Reason, State}
%% @end
%%--------------------------------------------------------------------
handle_info(_Info, State) ->
    {noreply, State}.

%%--------------------------------------------------------------------
%% @private
%% @doc
%% Handling AMQP event objects
%%
%% @spec handle_event(JObj, State) -> {reply, Props}
%% @end
%%--------------------------------------------------------------------
handle_event(_JObj, _State) ->
    {reply, []}.

%%--------------------------------------------------------------------
%% @private
%% @doc
%% This function is called by a gen_server when it is about to
%% terminate. It should be the opposite of Module:init/1 and do any
%% necessary cleaning up. When it returns, the gen_server terminates
%% with Reason. The return value is ignored.
%%
%% @spec terminate(Reason, State) -> void()
%% @end
%%--------------------------------------------------------------------
terminate(_Reason, _State) ->
    lager:debug("vm hotornot process ~p termination", [_Reason]),
    ok.

%%--------------------------------------------------------------------
%% @private
%% @doc
%% Convert process state when code is changed
%%
%% @spec code_change(OldVsn, State, Extra) -> {ok, NewState}
%% @end
%%--------------------------------------------------------------------
code_change(_OldVsn, State, _Extra) ->
    {ok, State}.<|MERGE_RESOLUTION|>--- conflicted
+++ resolved
@@ -50,13 +50,6 @@
                                       ,{consume_options, ?CONSUME_OPTIONS}
                                      ], []).
 
-<<<<<<< HEAD
--spec stop(pid() | atom()) -> 'ok'.
-stop(Srv) ->
-    gen_listener:stop(Srv).
-
-=======
->>>>>>> ec8fde75
 %%%===================================================================
 %%% gen_server callbacks
 %%%===================================================================
