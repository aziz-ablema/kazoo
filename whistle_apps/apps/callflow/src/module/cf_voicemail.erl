--- conflicted
+++ resolved
@@ -892,11 +892,8 @@
              ,{<<"description">>, <<"voicemail message media">>}
              ,{<<"source_type">>, <<"voicemail">>}
              ,{<<"source_id">>, Id}
-<<<<<<< HEAD
+             ,{<<"content_type">>, <<"audio/mpeg">>}
              ,{<<"media_type">>, <<"mp3">>}
-=======
->>>>>>> f0785278
-             ,{<<"content_type">>, <<"audio/mpeg">>}
              ,{<<"streamable">>, true}],
     Doc = wh_doc:update_pvt_parameters({struct, Props}, Db, [{type, <<"private_media">>}]),
     {ok, JObj} = couch_mgr:save_doc(Db, Doc),
@@ -918,11 +915,8 @@
              ,{<<"description">>, <<"voicemail recorded/prompt media">>}
              ,{<<"source_type">>, <<"voicemail">>}
              ,{<<"source_id">>, Id}
-<<<<<<< HEAD
+             ,{<<"content_type">>, <<"audio/mpeg">>}
              ,{<<"media_type">>, <<"mp3">>}
-=======
->>>>>>> f0785278
-             ,{<<"content_type">>, <<"audio/mpeg">>}
              ,{<<"streamable">>, true}],
     Doc = wh_doc:update_pvt_parameters({struct, Props}, Db, [{type, <<"media">>}]),
     {ok, JObj} = couch_mgr:save_doc(Db, Doc),
