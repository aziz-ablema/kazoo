%%%-------------------------------------------------------------------
%%% @copyright (C) 2011, VoIP INC
%%% @doc
%%% Renders a custom account email template, or the system default,
%%% and sends the email to the account admin
%%% @end
%%%
%%% @contributors
%%% James Aimonetti <james@2600hz.org>
%%% Karl Anderson <karl@2600hz.org>
%%%
%%% Created : 22 Dec 2011 by Karl Anderson <karl@2600hz.org>
%%%-------------------------------------------------------------------
-module(notify_low_balance).

-export([init/0, handle_req/2]).

-include("notify.hrl").

-define(DEFAULT_TEXT_TMPL, notify_low_balance_text_tmpl).
-define(DEFAULT_HTML_TMPL, notify_low_balance_html_tmpl).
-define(DEFAULT_SUBJ_TMPL, notify_low_balance_subj_tmpl).

-define(MOD_CONFIG_CAT, <<(?NOTIFY_CONFIG_CAT)/binary, ".low_balance">>).

%%--------------------------------------------------------------------
%% @public
%% @doc
%% initialize the module
%% @end
%%--------------------------------------------------------------------
-spec init/0 :: () -> 'ok'.
init() ->
    %% ensure the vm template can compile, otherwise crash the processes
    notify_util:compile_default_text_template(?DEFAULT_TEXT_TMPL, ?MOD_CONFIG_CAT),
    notify_util:compile_default_html_template(?DEFAULT_HTML_TMPL, ?MOD_CONFIG_CAT),
    notify_util:compile_default_subject_template(?DEFAULT_SUBJ_TMPL, ?MOD_CONFIG_CAT),
    lager:debug("init done for ~s", [?MODULE]).

%%--------------------------------------------------------------------
%% @public
%% @doc
%% process the AMQP requests
%% @end
%%--------------------------------------------------------------------
-spec handle_req/2 :: (wh_json:json_object(), proplist()) -> 'ok'.
handle_req(JObj, _Props) ->
    true = wapi_notifications:low_balance_v(JObj),
    whapps_util:put_callid(JObj),

    lager:debug("account has a low balance, sending email notification"),

    {ok, Account} = notify_util:get_account_doc(JObj),

<<<<<<< HEAD
    DefaultFrom = list_to_binary([<<"no_reply@">>, wh_util:to_binary(net_adm:localhost())]),
    From = wh_json:get_value([<<"notifications">>, <<"low_balance">>, <<"send_from">>], Account
                             ,whapps_config:get(?MOD_CONFIG_CAT, <<"default_from">>, DefaultFrom)),

    lager:debug("creating low_balance notice"),
=======
    ?LOG("creating low_balance notice"),
>>>>>>> 4fbe71ff
    
    Props = create_template_props(JObj, Account),

    CustomTxtTemplate = wh_json:get_value([<<"notifications">>, <<"low_balance">>, <<"email_text_template">>], Account),
    {ok, TxtBody} = notify_util:render_template(CustomTxtTemplate, ?DEFAULT_TEXT_TMPL, Props),

    CustomHtmlTemplate = wh_json:get_value([<<"notifications">>, <<"low_balance">>, <<"email_html_template">>], Account),
    {ok, HTMLBody} = notify_util:render_template(CustomHtmlTemplate, ?DEFAULT_HTML_TMPL, Props),

    CustomSubjectTemplate = wh_json:get_value([<<"notifications">>, <<"low_balance">>, <<"email_subject_template">>], Account),
    {ok, Subject} = notify_util:render_template(CustomSubjectTemplate, ?DEFAULT_SUBJ_TMPL, Props),
  
    To = wh_json:get_value([<<"notifications">>, <<"low_balance">>, <<"send_to">>], Account
                           ,whapps_config:get(?MOD_CONFIG_CAT, <<"default_to">>, <<"">>)),  
    build_and_send_email(TxtBody, HTMLBody, Subject, To, Props).

%%--------------------------------------------------------------------
%% @private
%% @doc
%% create the props used by the template render function
%% @end
%%--------------------------------------------------------------------
-spec create_template_props/2 :: (wh_json:json_object(), wh_json:json_objects()) -> proplist().
create_template_props(Event, Account) ->
    [{<<"current_balance">>, notify_util:json_to_template_props(Event)}
     ,{<<"account">>, notify_util:json_to_template_props(Account)}
    ].

%%--------------------------------------------------------------------
%% @private
%% @doc
%% process the AMQP requests
%% @end
%%--------------------------------------------------------------------
-spec build_and_send_email/5 :: (iolist(), iolist(), iolist(), ne_binary() | [ne_binary(),...], proplist()) -> 'ok'.
build_and_send_email(TxtBody, HTMLBody, Subject, To, Props) when is_list(To) ->
    [build_and_send_email(TxtBody, HTMLBody, Subject, T, Props) || T <- To],
    ok;
build_and_send_email(TxtBody, HTMLBody, Subject, To, Props) ->
    Service = props:get_value(<<"service">>, Props),
    From = props:get_value(<<"send_from">>, Service),
    %% Content Type, Subtype, Headers, Parameters, Body
    Email = {<<"multipart">>, <<"mixed">>
                 ,[{<<"From">>, From}
                   ,{<<"To">>, To}
                   ,{<<"Subject">>, Subject}
                  ]
             ,[]
             ,[{<<"multipart">>, <<"alternative">>, [], []
                ,[{<<"text">>, <<"plain">>, [{<<"Content-Type">>, <<"text/plain">>}], [], iolist_to_binary(TxtBody)}
                  ,{<<"text">>, <<"html">>, [{<<"Content-Type">>, <<"text/html">>}], [], iolist_to_binary(HTMLBody)}
                 ]
               }
              ]
            },
    notify_util:send_email(From, To, Email),
    ok.<|MERGE_RESOLUTION|>--- conflicted
+++ resolved
@@ -52,15 +52,7 @@
 
     {ok, Account} = notify_util:get_account_doc(JObj),
 
-<<<<<<< HEAD
-    DefaultFrom = list_to_binary([<<"no_reply@">>, wh_util:to_binary(net_adm:localhost())]),
-    From = wh_json:get_value([<<"notifications">>, <<"low_balance">>, <<"send_from">>], Account
-                             ,whapps_config:get(?MOD_CONFIG_CAT, <<"default_from">>, DefaultFrom)),
-
     lager:debug("creating low_balance notice"),
-=======
-    ?LOG("creating low_balance notice"),
->>>>>>> 4fbe71ff
     
     Props = create_template_props(JObj, Account),
 
