%%%-------------------------------------------------------------------
%%% @copyright (C) 2012, VoIP INC
%%% @doc
%%% Renders a custom account email template, or the system default,
%%% and sends the email with voicemail attachment to the user.
%%% @end
%%%
%%% @contributors
%%% Karl Anderson <karl@2600hz.org>
%%%
%%% Created : 27 Jan 2012 by Karl Anderson <karl@2600hz.org>
%%%-------------------------------------------------------------------
-module(notify_cnam_request).

-export([init/0, handle_req/2]).

-include("notify.hrl").

-define(DEFAULT_TEXT_TMPL, notify_cnam_request_text_tmpl).
-define(DEFAULT_HTML_TMPL, notify_cnam_request_html_tmpl).
-define(DEFAULT_SUBJ_TMPL, notify_cnam_request_subj_tmpl).

-define(MOD_CONFIG_CAT, <<(?NOTIFY_CONFIG_CAT)/binary, ".cnam_request">>).

%%--------------------------------------------------------------------
%% @public
%% @doc
%% initialize the module
%% @end
%%--------------------------------------------------------------------
-spec init/0 :: () -> 'ok'.
init() ->
    %% ensure the vm template can compile, otherwise crash the processes
    notify_util:compile_default_text_template(?DEFAULT_TEXT_TMPL, ?MOD_CONFIG_CAT),
    notify_util:compile_default_html_template(?DEFAULT_HTML_TMPL, ?MOD_CONFIG_CAT),
    notify_util:compile_default_subject_template(?DEFAULT_SUBJ_TMPL, ?MOD_CONFIG_CAT),
    lager:debug("init done for ~s", [?MODULE]).

%%--------------------------------------------------------------------
%% @public
%% @doc
%% process the AMQP requests
%% @end
%%--------------------------------------------------------------------
-spec handle_req/2 :: (wh_json:json_object(), proplist()) -> 'ok'.
handle_req(JObj, _Props) ->
    true = wapi_notifications:cnam_request_v(JObj),
    whapps_util:put_callid(JObj),

    lager:debug("a cnam change has been requested, sending email notification"),

    {ok, Account} = notify_util:get_account_doc(JObj),

<<<<<<< HEAD
    DefaultFrom = list_to_binary([<<"no_reply@">>, wh_util:to_binary(net_adm:localhost())]),
    From = wh_json:get_value([<<"notifications">>, <<"cnam_request">>, <<"send_from">>], Account
                             ,whapps_config:get(?MOD_CONFIG_CAT, <<"default_from">>, DefaultFrom)),

    lager:debug("creating cnam change notice"),
=======
    ?LOG("creating cnam change notice"),
>>>>>>> 4fbe71ff
    
    Props = create_template_props(JObj, Account),

    CustomTxtTemplate = wh_json:get_value([<<"notifications">>, <<"cnam_request">>, <<"email_text_template">>], Account),
    {ok, TxtBody} = notify_util:render_template(CustomTxtTemplate, ?DEFAULT_TEXT_TMPL, Props),

    CustomHtmlTemplate = wh_json:get_value([<<"notifications">>, <<"cnam_request">>, <<"email_html_template">>], Account),
    {ok, HTMLBody} = notify_util:render_template(CustomHtmlTemplate, ?DEFAULT_HTML_TMPL, Props),

    CustomSubjectTemplate = wh_json:get_value([<<"notifications">>, <<"cnam_request">>, <<"email_subject_template">>], Account),
    {ok, Subject} = notify_util:render_template(CustomSubjectTemplate, ?DEFAULT_SUBJ_TMPL, Props),

    case notify_util:get_rep_email(Account) of
        undefined ->
            SysAdminEmail = whapps_config:get(?MOD_CONFIG_CAT, <<"default_to">>, <<"">>),
            build_and_send_email(TxtBody, HTMLBody, Subject, SysAdminEmail, Props);
        RepEmail ->
            build_and_send_email(TxtBody, HTMLBody, Subject, RepEmail, Props)
    end.

%%--------------------------------------------------------------------
%% @private
%% @doc
%% create the props used by the template render function
%% @end
%%--------------------------------------------------------------------
-spec create_template_props/2 :: (wh_json:json_object(), wh_json:json_objects()) -> proplist().
create_template_props(Event, Account) ->
    Admin = notify_util:find_admin(Account),
    [{<<"request">>, notify_util:json_to_template_props(Event)}
     ,{<<"account">>, notify_util:json_to_template_props(Account)}
     ,{<<"admin">>, notify_util:json_to_template_props(Admin)}
     ,{<<"service">>, notify_util:get_service_props(Account, ?MOD_CONFIG_CAT)}
    ].

%%--------------------------------------------------------------------
%% @private
%% @doc
%% process the AMQP requests
%% @end
%%--------------------------------------------------------------------
-spec build_and_send_email/5 :: (iolist(), iolist(), iolist(), ne_binary() | [ne_binary(),...], proplist()) -> 'ok'.
build_and_send_email(TxtBody, HTMLBody, Subject, To, Props) when is_list(To)->
    [build_and_send_email(TxtBody, HTMLBody, Subject, T, Props) || T <- To],
    ok;
build_and_send_email(TxtBody, HTMLBody, Subject, To, Props) ->
    Service = props:get_value(<<"service">>, Props),
    From = props:get_value(<<"send_from">>, Service),
    %% Content Type, Subtype, Headers, Parameters, Body
    Email = {<<"multipart">>, <<"mixed">>
                 ,[{<<"From">>, From}
                   ,{<<"To">>, To}
                   ,{<<"Subject">>, Subject}
                  ]
             ,[]
             ,[{<<"multipart">>, <<"alternative">>, [], []
                ,[{<<"text">>, <<"plain">>, [{<<"Content-Type">>, <<"text/plain">>}], [], iolist_to_binary(TxtBody)}
                  ,{<<"text">>, <<"html">>, [{<<"Content-Type">>, <<"text/html">>}], [], iolist_to_binary(HTMLBody)}
                 ]
               }
              ]
            },
    notify_util:send_email(From, To, Email),
    ok.                <|MERGE_RESOLUTION|>--- conflicted
+++ resolved
@@ -51,15 +51,7 @@
 
     {ok, Account} = notify_util:get_account_doc(JObj),
 
-<<<<<<< HEAD
-    DefaultFrom = list_to_binary([<<"no_reply@">>, wh_util:to_binary(net_adm:localhost())]),
-    From = wh_json:get_value([<<"notifications">>, <<"cnam_request">>, <<"send_from">>], Account
-                             ,whapps_config:get(?MOD_CONFIG_CAT, <<"default_from">>, DefaultFrom)),
-
     lager:debug("creating cnam change notice"),
-=======
-    ?LOG("creating cnam change notice"),
->>>>>>> 4fbe71ff
     
     Props = create_template_props(JObj, Account),
 
