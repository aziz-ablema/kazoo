%%%-------------------------------------------------------------------
%%% @copyright (C) 2013, 2600Hz
%%% @doc
%%% Log messages in a way to make importing to WebSequenceDiagrams.com
%%% easier
%%% @end
%%% @contributors
%%%   James Aimonetti
%%%-------------------------------------------------------------------
-module(webseq).

-behaviour(gen_server).

-export([start_link/0
         ,evt/3
         ,title/1
         ,note/3
         ,trunc/0
         ,rotate/0
         ,process_pid/1
         ,reg_who/2
        ]).

-export([init/1
         ,handle_call/3
         ,handle_cast/2
         ,handle_info/2
         ,code_change/3
         ,terminate/2
        ]).

-include_lib("whistle/include/wh_types.hrl").

-define(WEBSEQNAME, "/tmp/webseq.txt").

-record(state, {io_device :: file:io_device()
               ,who_registry :: dict()
               }).

start_link() ->
    gen_server:start_link({local, ?MODULE}, ?MODULE, [], []).

-type who() :: pid() | ne_binary().

-spec title/1 :: (ne_binary()) -> 'ok'.
title(Title) ->
    gen_server:cast(?MODULE, {write, "title ~s~n", [what(Title)]}).

-spec evt/3 :: (who(), who(), ne_binary()) -> 'ok'.
evt(From, To, Desc) ->
    gen_server:cast(?MODULE, {write, "~s->~s: ~s~n", [who(From), who(To), what(Desc)]}).

-spec note/3 :: (who(), 'right' | 'left', ne_binary()) -> 'ok'.
note(Who, Dir, Note) ->
    gen_server:cast(?MODULE, {write, "note ~s of ~s: ~s~n", [Dir, who(Who), what(Note)]}).

trunc() -> gen_server:cast(?MODULE, trunc).
rotate() -> gen_server:cast(?MODULE, rotate).
process_pid(P) ->
    ProcId = wh_json:get_value(<<"Process-ID">>, P),
    case re:run(ProcId, <<".*(\<.*\>)">>, [{capture, [1], binary}]) of
        {match, [M]} -> M;
        {match, M} -> iolist_to_binary(M);
        _ -> ProcId
    end.

reg_who(P, W) -> gen_server:cast(?MODULE, {reg_who, P, W}).

who(P) ->
    case gen_server:call(?MODULE, {who, P}) of
        undefined when is_pid(P) -> pid_to_list(P);
        undefined -> P;
        W -> W
    end.

what(B) when is_binary(B) -> B;
what(IO) when is_list(IO) -> iolist_to_binary(IO).


init(_) ->
<<<<<<< HEAD
=======
    file:rename(?WEBSEQNAME, iolist_to_binary([?WEBSEQNAME, ".", wh_util:to_binary(wh_util:current_tstamp())])),
>>>>>>> 88349552
    {ok, IO} = file:open(?WEBSEQNAME, [append, raw, delayed_write]),
    {ok, #state{io_device=IO
                ,who_registry=dict:new()
               }}.


handle_call({who, P}, _, #state{who_registry=Who}=State) when is_pid(P) ->
    PBin = wh_util:to_binary(pid_to_list(P)),
    case dict:find(PBin, Who) of
        {ok, V} -> {reply, V, State};
        error -> {reply, P, State}
    end;
handle_call({who, P}, _, #state{who_registry=Who}=State) ->
    case dict:find(P, Who) of
        {ok, V} -> {reply, V, State};
        error -> {reply, P, State}
    end;
handle_call(_,_,S) ->
    {reply, ok, S}.

handle_cast({write, Str, Args}, #state{io_device=IO}=State) ->
    catch file:write(IO, io_lib:format(Str, Args)),
    {noreply, State};
handle_cast(trunc, #state{io_device=IO}=State) ->
    catch file:truncate(IO),
    {noreply, State};
handle_cast(rotate, #state{io_device=OldIO}=State) ->
    file:close(OldIO),
    file:rename(?WEBSEQNAME, iolist_to_binary([?WEBSEQNAME, ".", wh_util:to_binary(wh_util:current_tstamp())])),
    {ok, IO} = file:open(?WEBSEQNAME, [append, raw, delayed_write]),
    {noreply, State#state{io_device=IO}};
handle_cast({reg_who, P, W}, #state{who_registry=Who}=State) when is_pid(P) ->
    PBin = wh_util:to_binary(pid_to_list(P)),
    {noreply, State#state{who_registry=dict:store(PBin, W, Who)}};
    
handle_cast(_,S) ->
    {noreply, S}.

handle_info(_Info, S) ->
    lager:debug("unhandled message: ~p", [_Info]),
    {noreply, S}.

code_change(_, S, _) ->
    {ok, S}.

terminate(_Reason, #state{io_device=IO}) ->
    file:close(IO),
    lager:debug("webseq terminating: ~p", [_Reason]).<|MERGE_RESOLUTION|>--- conflicted
+++ resolved
@@ -78,10 +78,7 @@
 
 
 init(_) ->
-<<<<<<< HEAD
-=======
     file:rename(?WEBSEQNAME, iolist_to_binary([?WEBSEQNAME, ".", wh_util:to_binary(wh_util:current_tstamp())])),
->>>>>>> 88349552
     {ok, IO} = file:open(?WEBSEQNAME, [append, raw, delayed_write]),
     {ok, #state{io_device=IO
                 ,who_registry=dict:new()
