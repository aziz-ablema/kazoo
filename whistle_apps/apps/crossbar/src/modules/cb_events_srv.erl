%%%-------------------------------------------------------------------
%%% @author James Aimonetti <james@2600hz.org>
%%% @copyright (C) 2011, VoIP INC
%%% @doc
%%%
%%% @end
%%% Created : 4 Sep 2011 by James Aimonetti <james@2600hz.org>
%%%-------------------------------------------------------------------
-module(cb_events_srv).

-behaviour(gen_listener).

%% API
-export([start_link/2, subscribe/3, unsubscribe/2, fetch/1]).
-export([subscriptions/1, set_maxevents/2, get_maxevents/1]).

%% gen_listener callbacks
-export([init/1, handle_call/3, handle_cast/2, handle_info/2, handle_event/2
	 ,terminate/2, code_change/3]).

%% gen_listener handler callback
-export([handle_req/2]).

-include("crossbar.hrl").

-define(RESPONDERS, [{?MODULE, [{<<"*">>, <<"*">>}]}]). % all matching event cat/name combos go to here
-define(BINDINGS, []).

-define(SERVER, ?MODULE).

-record(state, {
	  account_id = <<>> :: binary()
	  ,user_id = <<>> :: binary()
          ,max_events = 100 :: pos_integer()
          ,subscriptions = [] :: [queue_bindings:bind_types(),...] | []
	  ,events = queue:new() :: queue() %% queue(wh_json:json_object())
          ,overflow = false :: boolean() %% set to true if events are dropped before being fetched; reset after fetch
	 }).

%%%===================================================================
%%% API
%%%===================================================================

%%--------------------------------------------------------------------
%% @doc
%% Starts the server
%%
%% @spec start_link() -> {ok, Pid} | ignore | {error, Error}
%% @end
%%--------------------------------------------------------------------
start_link(AccountID, UserID) ->
    gen_listener:start_link(?MODULE
			    ,[{responders, ?RESPONDERS}, {bindings, ?BINDINGS}]
			    ,[AccountID, UserID]
			   ).

-spec subscribe(Srv, Sub, Options) -> 'ok' | {'error', 'unknown' | 'already_present'} when
      Srv :: pid(),
      Sub :: atom(),
      Options :: proplist().
subscribe(Srv, Sub, Options) ->
    gen_listener:call(Srv, {subscribe, wh_util:to_atom(Sub), Options}).

-spec unsubscribe(Srv, Sub) -> 'ok' when
      Srv :: pid(),
      Sub :: atom().
unsubscribe(Srv, Sub) ->
    gen_listener:cast(Srv, {unsubscribe, wh_util:to_atom(Sub)}).

-spec subscriptions(Srv) -> {'ok', [queue_bindings:bind_types(),...] | []} when
      Srv :: pid().
subscriptions(Srv) ->
    gen_listener:call(Srv, subscriptions).

-spec fetch(Srv) -> {wh_json:json_objects(), Overflow :: boolean()} when
      Srv :: pid().
fetch(Srv) ->
    gen_listener:call(Srv, fetch).

-spec get_maxevents(Srv) -> integer() when
      Srv :: pid().
get_maxevents(Srv) ->
    gen_listener:call(Srv, get_maxevents).

-spec set_maxevents(Srv, Max) -> {'ok', EventsDropped :: non_neg_integer()} when
      Srv :: pid(),
      Max :: pos_integer().
set_maxevents(Srv, Max) when Max > 0 ->
    gen_listener:call(Srv, {set_maxevents, Max}).

<<<<<<< HEAD
-spec stop(Srv) -> 'ok' when
      Srv :: pid().
stop(Srv) ->
    gen_listener:stop(Srv).

-spec handle_req(JObj, Props) -> 'ok' when
=======
-spec handle_req/2 :: (JObj, Props) -> 'ok' when
>>>>>>> ec8fde75
      JObj :: wh_json:json_object(),
      Props :: proplist().
handle_req(JObj, Props) ->
    Srv = props:get_value(server, Props),
    gen_listener:cast(Srv, {add_event, JObj}).

%%%===================================================================
%%% gen_listener callbacks
%%%===================================================================

%%--------------------------------------------------------------------
%% @private
%% @doc
%% Initializes the server
%%
%% @spec init(Args) -> {ok, State} |
%%                     {ok, State, Timeout} |
%%                     ignore |
%%                     {stop, Reason}
%% @end
%%--------------------------------------------------------------------
init([AccountID, UserID]) ->
    lager:debug("Started for ~s / ~s", [UserID, AccountID]),
    {ok, #state{account_id=AccountID, user_id=UserID}}.

%%--------------------------------------------------------------------
%% @private
%% @doc
%% Handling call messages
%%
%% @spec handle_call(Request, From, State) ->
%%                                   {reply, Reply, State} |
%%                                   {reply, Reply, State, Timeout} |
%%                                   {noreply, State} |
%%                                   {noreply, State, Timeout} |
%%                                   {stop, Reason, Reply, State} |
%%                                   {stop, Reason, State}
%% @end
%%--------------------------------------------------------------------
handle_call(fetch, _, #state{events=Events, overflow=Overflow}=State) ->
    {reply, {queue:to_list(Events), Overflow}, State#state{events=queue:new(), overflow=false}};

handle_call(get_maxevents, _, #state{max_events=Max}=State) ->
    {reply, Max, State};

handle_call({set_maxevents, Max}, _, #state{events=Events}=State) ->
    case (Len = queue:len(Events)) > Max of
	true ->
	    {DroppedEvents, KeptEvents} = queue:split(Len-Max, Events),
	    {reply, {ok, queue:len(DroppedEvents)}, State#state{max_events=Max, events=KeptEvents, overflow=true}};
	false ->
	    {reply, {ok, 0}, State#state{max_events=Max}}
    end;

handle_call(subscriptions, _, #state{subscriptions=Subs}=State) ->
    {reply, {ok, Subs}, State};

handle_call({subscribe, Sub, Options}, _, #state{subscriptions=Subs}=State) ->
    case lists:member(Sub, queue_bindings:known_bind_types()) of
	false -> {reply, {error, unknown}, State};
	true ->
	    case lists:member(Sub, Subs) of
		true -> {reply, {error, already_present}, State};
		false ->
		    lager:debug("Adding binding ~s", [Sub]),
		    gen_listener:add_binding(self(), Sub, Options),
		    {reply, ok, State#state{subscriptions=[Sub|Subs]}}
	    end
    end.

%%--------------------------------------------------------------------
%% @private
%% @doc
%% Handling cast messages
%%
%% @spec handle_cast(Msg, State) -> {noreply, State} |
%%                                  {noreply, State, Timeout} |
%%                                  {stop, Reason, State}
%% @end
%%--------------------------------------------------------------------
handle_cast({unsubscribe, Sub}, #state{subscriptions=Subs}=State) ->
    lager:debug("removing binding: ~s", [Sub]),
    gen_listener:rm_binding(self(), Sub),
    {noreply, State#state{subscriptions=lists:delete(Sub, Subs)}};
handle_cast({add_event, JObj}, #state{events=Events, max_events=Max}=State) ->
    case (Len = queue:len(Events)) >= Max of
	true ->
	    {_, KeptEvents} = queue:split(Len-Max, Events),
	    {noreply, State#state{events=queue:in(JObj, KeptEvents), overflow=true}};
	false ->
	    {noreply, State#state{events=queue:in(JObj, Events)}}
    end.

%%--------------------------------------------------------------------
%% @private
%% @doc
%% Handling all non call/cast messages
%%
%% @spec handle_info(Info, State) -> {noreply, State} |
%%                                   {noreply, State, Timeout} |
%%                                   {stop, Reason, State}
%% @end
%%--------------------------------------------------------------------
handle_info(_Info, State) ->
    lager:debug("Unhandled message: ~p", [_Info]),
    {noreply, State}.

%%--------------------------------------------------------------------
%% @private
%% @doc
%% Handling AMQP event objects
%%
%% @spec handle_event(JObj, State) -> {reply, Props}
%% @end
%%--------------------------------------------------------------------
handle_event(_JObj, _State) ->
    {reply, [{server, self()}]}.

%%--------------------------------------------------------------------
%% @private
%% @doc
%% This function is called by a gen_listener when it is about to
%% terminate. It should be the opposite of Module:init/1 and do any
%% necessary cleaning up. When it returns, the gen_listener terminates
%% with Reason. The return value is ignored.
%%
%% @spec terminate(Reason, State) -> void()
%% @end
%%--------------------------------------------------------------------
-spec terminate(term(), #state{}) -> ok.
terminate(_Reason, _) ->
    lager:debug("termination: ~p", [_Reason]).

%%--------------------------------------------------------------------
%% @private
%% @doc
%% Convert process state when code is changed
%%
%% @spec code_change(OldVsn, State, Extra) -> {ok, NewState}
%% @end
%%--------------------------------------------------------------------
code_change(_OldVsn, State, _Extra) ->
    {ok, State}.

%%%===================================================================
%%% Internal functions
%%%===================================================================<|MERGE_RESOLUTION|>--- conflicted
+++ resolved
@@ -88,16 +88,7 @@
 set_maxevents(Srv, Max) when Max > 0 ->
     gen_listener:call(Srv, {set_maxevents, Max}).
 
-<<<<<<< HEAD
--spec stop(Srv) -> 'ok' when
-      Srv :: pid().
-stop(Srv) ->
-    gen_listener:stop(Srv).
-
 -spec handle_req(JObj, Props) -> 'ok' when
-=======
--spec handle_req/2 :: (JObj, Props) -> 'ok' when
->>>>>>> ec8fde75
       JObj :: wh_json:json_object(),
       Props :: proplist().
 handle_req(JObj, Props) ->
