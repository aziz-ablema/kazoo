{autoload_modules, [cb_signup, cb_user_auth, cb_api_auth, cb_token_auth, cb_shared_auth
                    ,cb_simple_authz, cb_accounts, cb_users, cb_media, cb_callflows
                    ,cb_devices, cb_conferences, cb_vmboxes, cb_servers, cb_menus
                    ,cb_clicktocall, cb_registrations, cb_ts_accounts, cb_temporal_rules
                    ,cb_directories, cb_cdrs, cb_local_resources, cb_global_resources
<<<<<<< HEAD
                    ,cb_cdr, cb_resources,cb_braintree,cb_schema]}.
=======
                    ,cb_cdr,cb_resources, cb_webhooks]}.
>>>>>>> 56f3a85e
{ip, <<"0.0.0.0">>}.
{port, <<"8000">>}.
{name, <<"crossbar">>}.
%%{log_dir, <<"/var/log/crossbar">>}.
{ssl, false}.
{ssl_opts, {struct, [{cacertfile, <<"/opt/whistle/whistle/whistle_apps/apps/crossbar/priv/ssl/ca_cert.pem">>}
                     ,{certfile, <<"/opt/whistle/whistle/whistle_apps/apps/crossbar/priv/ssl/server_cert.pem">>}
                     ,{keyfile, <<"/opt/whistle/whistle/whistle_apps/apps/crossbar/priv/ssl/server_key.pem">>}
                    ]}}.<|MERGE_RESOLUTION|>--- conflicted
+++ resolved
@@ -3,11 +3,7 @@
                     ,cb_devices, cb_conferences, cb_vmboxes, cb_servers, cb_menus
                     ,cb_clicktocall, cb_registrations, cb_ts_accounts, cb_temporal_rules
                     ,cb_directories, cb_cdrs, cb_local_resources, cb_global_resources
-<<<<<<< HEAD
-                    ,cb_cdr, cb_resources,cb_braintree,cb_schema]}.
-=======
-                    ,cb_cdr,cb_resources, cb_webhooks]}.
->>>>>>> 56f3a85e
+                    ,cb_cdr, cb_resources,cb_braintree,cb_schema,cb_webhooks]}.
 {ip, <<"0.0.0.0">>}.
 {port, <<"8000">>}.
 {name, <<"crossbar">>}.
