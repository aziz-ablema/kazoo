%%%-------------------------------------------------------------------
%%% @copyright (C) 2012, VoIP INC
%%% @doc
%%%
%%% @end
%%% Created : 13 Jan 2012 by Karl Anderson <karl@2600hz.org>
%%%-------------------------------------------------------------------
-module(whapps_maintenance).

-include_lib("whistle/include/wh_databases.hrl").
-include_lib("whistle/include/wh_log.hrl").
-include_lib("whistle/include/wh_types.hrl").

-export([migrate/0]).
-export([find_invalid_acccount_dbs/0]).
-export([refresh/0, refresh/1]).
-export([blocking_refresh/0]).
-export([purge_doc_type/2]).
-export([cleanup_aggregated_account/1]).
-export([migrate_media/0, migrate_media/1]).

-define(DEVICES_CB_LIST, <<"devices/crossbar_listing">>).
-define(MAINTENANCE_VIEW_FILE, <<"views/maintenance.json">>).
-define(FAXES_VIEW_FILE, <<"views/faxes.json">>).
-define(ACCOUNTS_AGG_VIEW_FILE, <<"views/accounts.json">>).
-define(ACCOUNTS_AGG_NOTIFY_VIEW_FILE, <<"views/notify.json">>).

%%--------------------------------------------------------------------
%% @public
%% @doc
%%
%% @end
%%--------------------------------------------------------------------
-spec migrate/0 :: () -> ok.
migrate() ->
    couch_mgr:db_delete(<<"crossbar_schemas">>),
    couch_mgr:db_delete(<<"registrations">>),
    couch_mgr:db_delete(<<"crossbar%2Fsessions">>),
    stepswitch_maintenance:refresh(),
    blocking_refresh(),
%%    whistle_number_manager_maintenance:reconcile(all),
    whapps_config:flush(),
    XbarUpdates = [fun(L) -> lists:delete(<<"cb_cdr">>, L) end
                   ,fun(L) -> lists:delete(<<"cb_signups">>, L) end
                   ,fun(L) -> lists:delete(<<"cb_resources">>, L) end
                   ,fun(L) -> lists:delete(<<"cb_provisioner_templates">>, L) end
                   ,fun(L) -> lists:delete(<<"cb_ts_accounts">>, L) end
                   ,fun(L) -> [<<"cb_phone_numbers">> | lists:delete(<<"cb_phone_numbers">>, L)] end
                   ,fun(L) -> [<<"cb_templates">> | lists:delete(<<"cb_templates">>, L)] end
                   ,fun(L) -> [<<"cb_onboard">> | lists:delete(<<"cb_onboard">>, L)] end
                   ,fun(L) -> [<<"cb_connectivity">> | lists:delete(<<"cb_ts_accounts">>, L)] end
                   ,fun(L) -> [<<"cb_local_provisioner_templates">> | lists:delete(<<"cb_local_provisioner_templates">>, L)] end
                   ,fun(L) -> [<<"cb_global_provisioner_templates">> | lists:delete(<<"cb_global_provisioner_templates">>, L)] end
                   ,fun(L) -> [<<"cb_queues">> | lists:delete(<<"cb_queues">>, L)] end
                   ,fun(L) -> [<<"cb_schemas">> | lists:delete(<<"cb_schema">>, L)] end
                  ],
    StartModules = whapps_config:get(<<"crossbar">>, <<"autoload_modules">>, []),
    _ = whapps_config:set_default(<<"crossbar">>
                                      ,<<"autoload_modules">>
                                      ,lists:foldr(fun(F, L) -> F(L) end, StartModules, XbarUpdates)),
    WhappsUpdates = [fun(L) -> [<<"sysconf">> | lists:delete(<<"sysconf">>, L)] end
                    ,fun(L) -> [<<"acdc">> | lists:delete(<<"acdc">>, L)] end
                    ],
    StartWhapps = whapps_config:get(<<"whapps_controller">>, <<"whapps">>, []),
    _ = whapps_config:set_default(<<"whapps_controller">>
                                      ,<<"whapps">>
                                      ,lists:foldr(fun(F, L) -> F(L) end, StartWhapps, WhappsUpdates)),
    _ = whapps_controller:restart_app(crossbar),
    _ = whapps_controller:restart_app(sysconf),
    _ = whapps_controller:restart_app(notify),
    _ = whapps_controller:restart_app(acdc),
    ok.

%%--------------------------------------------------------------------
%% @public
%% @doc
%%
%% @end
%%--------------------------------------------------------------------
-spec find_invalid_acccount_dbs/0 :: () -> [] | [ne_binary(),...].
find_invalid_acccount_dbs() ->
    lists:foldr(fun(AccountDb, Acc) ->
                        AccountId = wh_util:format_account_id(AccountDb, raw),
                        case couch_mgr:open_doc(AccountDb, AccountId) of
                            {error, not_found} ->
                                [AccountDb|Acc];
                            {ok, _} ->
                                Acc
                        end
                end, [], whapps_util:get_all_accounts()).

%%--------------------------------------------------------------------
%% @private
%% @doc
%%
%% @end
%%--------------------------------------------------------------------
-spec blocking_refresh/0 :: () -> pos_integer().
blocking_refresh() ->
    do_refresh().

%%--------------------------------------------------------------------
%% @private
%% @doc
%%
%% @end
%%--------------------------------------------------------------------
-spec refresh/0 :: () -> 'started'.
-spec refresh/1 :: (ne_binary() | nonempty_string()) -> 'ok'.
-spec refresh/2 :: (ne_binary(), wh_json:json_objects()) -> 'ok'.

refresh() ->
    spawn(fun do_refresh/0),
    started.

-spec do_refresh/0 :: () -> pos_integer().
do_refresh() ->
    refresh(?WH_SIP_DB),
    refresh(?WH_SCHEMA_DB),
    refresh(?WH_ACCOUNTS_DB),
    refresh(?WH_PROVISIONER_DB),
    refresh(?WH_FAXES),
    Views = [whapps_util:get_view_json(whistle_apps, ?MAINTENANCE_VIEW_FILE)
             ,whapps_util:get_view_json(conference, <<"views/conference.json">>)
             |whapps_util:get_views_json(crossbar, "account")
             ++ whapps_util:get_views_json(callflow, "views")
            ],
    Accounts = whapps_util:get_all_accounts(),
    Total = length(Accounts),
    lists:foldr(fun(AccountDb, Current) ->
                        lager:debug("refreshing database (~p/~p) '~s'", [Current, Total, AccountDb]),
                        _ = refresh(AccountDb, Views),
                        Current + 1
                end, 1, Accounts).

refresh(?WH_SIP_DB) ->
    couch_mgr:db_create(?WH_SIP_DB),
    Views = [whapps_util:get_view_json(whistle_apps, ?MAINTENANCE_VIEW_FILE)
             ,whapps_util:get_view_json(registrar, <<"auth.json">>)
            ],
    whapps_util:update_views(?WH_SIP_DB, Views, true),
    case couch_mgr:all_docs(?WH_SIP_DB, [{<<"include_docs">>, true}]) of
        {ok, JObjs} ->
            [cleanup_aggregated_device(wh_json:get_value(<<"doc">>, JObj)) || JObj <- JObjs];
        _ ->
            ok
    end;
refresh(?WH_SCHEMA_DB) ->
    couch_mgr:db_create(?WH_SCHEMA_DB),
    couch_mgr:revise_docs_from_folder(?WH_SCHEMA_DB, crossbar, "schemas"),
    ok;
refresh(?WH_ACCOUNTS_DB) ->
    couch_mgr:db_create(?WH_ACCOUNTS_DB),
    Views = [whapps_util:get_view_json(whistle_apps, ?MAINTENANCE_VIEW_FILE)
             ,whapps_util:get_view_json(whistle_apps, ?ACCOUNTS_AGG_VIEW_FILE)
             ,whapps_util:get_view_json(notify, ?ACCOUNTS_AGG_NOTIFY_VIEW_FILE)
            ],
    whapps_util:update_views(?WH_ACCOUNTS_DB, Views, true),
    _ = case couch_mgr:all_docs(?WH_ACCOUNTS_DB, [{<<"include_docs">>, true}]) of
            {ok, JObjs} ->
                _ = [cleanup_aggregated_account(wh_json:get_value(<<"doc">>, JObj)) || JObj <- JObjs];
            _ ->
                ok
        end,
    ok;
refresh(?WH_PROVISIONER_DB) ->
    couch_mgr:db_create(?WH_PROVISIONER_DB),
    couch_mgr:revise_doc_from_file(?WH_PROVISIONER_DB, crossbar, "account/provisioner_templates.json"),
    ok;
refresh(?WH_FAXES) ->
    couch_mgr:db_create(?WH_FAXES),
    couch_mgr:revise_doc_from_file(?WH_FAXES, whistle_apps, ?FAXES_VIEW_FILE),
    ok;
refresh(<<Account/binary>>) ->
    Views = [whapps_util:get_view_json(whistle_apps, ?MAINTENANCE_VIEW_FILE)
             ,whapps_util:get_view_json(conference, <<"views/conference.json">>)
             |whapps_util:get_views_json(crossbar, "account")
             ++ whapps_util:get_views_json(callflow, "views")
            ],
    refresh(Account, Views);
refresh(Account) ->
    refresh(wh_util:to_binary(Account)).

refresh(Account, Views) ->
    AccountDb = wh_util:format_account_id(Account, encoded),
    AccountId = wh_util:format_account_id(Account, raw),
    case couch_mgr:open_doc(AccountDb, AccountId) of
        {error, not_found} ->
            case couch_mgr:open_doc(?WH_ACCOUNTS_DB, AccountId) of
                {ok, Def} ->
                    lager:debug("account ~s is missing its local account definition, but it was recovered from the accounts db", [AccountId]),
                    couch_mgr:ensure_saved(AccountDb, wh_json:delete_key(<<"_rev">>, Def));
                {error, not_found} ->
                    lager:debug("account ~s is missing its local account definition, and not in the accounts db. REMOVING!", [AccountId])
                    %%                    couch_mgr:db_delete(AccountDb)
            end,
            remove;
        {ok, JObj} ->
            _ = couch_mgr:ensure_saved(?WH_ACCOUNTS_DB, JObj),
            AccountRealm = crossbar_util:get_account_realm(AccountDb, AccountId),
            _ = case couch_mgr:get_results(AccountDb, ?DEVICES_CB_LIST, [{<<"include_docs">>, true}]) of
                    {ok, Devices} ->
                        _ = [whapps_util:add_aggregate_device(AccountDb, wh_json:get_value(<<"doc">>, Device))
                             || Device <- Devices
                                    ,wh_json:get_ne_value([<<"doc">>, <<"sip">>, <<"realm">>], Device, AccountRealm) =/= AccountRealm
                            ],
                        _ = [whapps_util:rm_aggregate_device(AccountDb, wh_json:get_value(<<"doc">>, Device))
                             || Device <- Devices
                                    ,wh_json:get_ne_value([<<"doc">>, <<"sip">>, <<"realm">>], Device, AccountRealm) =:= AccountRealm
                            ];
                    {error, _} ->
                        ok
                end,
            whapps_util:update_views(AccountDb, Views, true)
    end.

%%--------------------------------------------------------------------
%% @private
%% @doc
%%
%% @end
%%--------------------------------------------------------------------
-spec cleanup_aggregated_account/1 :: (wh_json:json_object()) -> ok.
cleanup_aggregated_account(Account) ->
    Default = case wh_json:get_value(<<"pvt_account_id">>, Account) of
                  undefined -> undefined;
                  Else -> wh_util:format_account_id(Else, encoded)
              end,
    AccountDb = wh_json:get_value(<<"pvt_account_db">>, Account, Default),
    case AccountDb =/= undefined andalso (couch_mgr:db_exists(AccountDb) =/= true) of
        true ->
            lager:debug("removing aggregated account for missing db ~s", [AccountDb]),
            couch_mgr:del_doc(?WH_ACCOUNTS_DB, Account);
        false ->
            ok
    end,
    ok.

%%--------------------------------------------------------------------
%% @private
%% @doc
%%
%% @end
%%--------------------------------------------------------------------
-spec cleanup_aggregated_device/1 :: (wh_json:json_object()) -> ok.
cleanup_aggregated_device(Device) ->
    Default = case wh_json:get_value(<<"pvt_account_id">>, Device) of
                  undefined -> undefined;
                  Else -> wh_util:format_account_id(Else, encoded)
              end,
    AccountDb = wh_json:get_value(<<"pvt_account_db">>, Device, Default),
    case AccountDb =/= undefined andalso (couch_mgr:db_exists(AccountDb) =/= true) of
        true ->
            lager:debug("removing aggregated device for missing db ~s", [AccountDb]),
            couch_mgr:del_doc(?WH_SIP_DB, Device);
        false ->
            ok
    end,
    ok.

%%--------------------------------------------------------------------
%% @private
%% @doc
%%
%% @end
%%--------------------------------------------------------------------
-spec purge_doc_type/2 :: (ne_binary(), ne_binary()) -> ok | {error, term()}.
purge_doc_type(Type, Account) when not is_binary(Type) ->
    purge_doc_type(wh_util:to_binary(Type), Account);
purge_doc_type(Type, Account) when not is_binary(Account) ->
    purge_doc_type(Type, wh_util:to_binary(Account));
purge_doc_type(Type, Account) ->
    Db = wh_util:format_account_id(Account, encoded),
    case couch_mgr:get_results(Db, {<<"maintenance">>, <<"listing_by_type">>}, [{<<"key">>, Type}, {<<"include_docs">>, true}]) of
        {ok, JObjs} ->
            couch_mgr:del_docs(Db, [wh_json:get_value(<<"doc">>, JObj) || JObj <- JObjs]);
        {error, _}=E ->
            E
    end.

%%--------------------------------------------------------------------
%% @public
%% @doc
%%
%% @end
%%--------------------------------------------------------------------
-spec migrate_media/0 :: () -> 'ok'.
-spec migrate_media/1 :: (atom() | string() | binary()) -> 'ok'.

migrate_media() ->
    Accounts = whapps_util:get_all_accounts(),
    Total = length(Accounts),
    lists:foldr(fun(AccountDb, Current) ->
                        lager:info("migrating media in database (~p/~p) '~s'", [Current, Total, AccountDb]),
                        _ = migrate_media(AccountDb),
                        couch_compactor:compact_db(AccountDb),
                        Current + 1
                end, 1, Accounts),
    ok.

migrate_media(Account) when not is_binary(Account) ->
    migrate_media(wh_util:to_binary(Account));
migrate_media(Account) ->
    AccountDb = case couch_mgr:db_exists(Account) of
                    true -> Account;
                    false -> wh_util:format_account_id(Account, encoded)
                end,
    case couch_mgr:get_results(AccountDb, <<"media/listing_by_name">>, []) of
        {ok, []} -> lager:info("no public  media files in db ~s", [AccountDb]);
        {ok, JObjs1}->
            _ = [migrate_attachment(AccountDb, JObj) || JObj <- JObjs1],
            ok;
        {error, _}=E1 -> 
            lager:info("unable to fetch media files in db ~s: ~p", [AccountDb, E1])
    end,
    case couch_mgr:get_results(AccountDb, <<"media/listing_private_media">>, []) of
        {ok, []} -> lager:info("no private media files in db ~s", [AccountDb]);
        {ok, JObjs2}->
            _ = [migrate_attachment(AccountDb, JObj) || JObj <- JObjs2],
            ok;
        {error, _}=E2 -> 
            lager:info("unable to fetch private media files in db ~s: ~p", [AccountDb, E2])
    end.

%%--------------------------------------------------------------------
%% @private
%% @doc
%%
%% @end
%%--------------------------------------------------------------------
-spec migrate_attachment/2 :: (ne_binary(), wh_json:json_objects()) -> 'ok'.
migrate_attachment(AccountDb, ViewJObj) ->
    Id = wh_json:get_value(<<"id">>, ViewJObj),
    case couch_mgr:open_doc(AccountDb, Id) of
        {error, _}=E1 -> lager:info("unable to open media for attachment migration ~s/~s: ~p", [AccountDb, Id, E1]);
        {ok, JObj1} ->
            case wh_json:get_ne_value(<<"_attachments">>, JObj1) of
                undefined ->
                    lager:debug("media doc ~s/~s has no attachments, removing", [AccountDb, Id]),
                    couch_mgr:save_doc(AccountDb, wh_json:set_value(<<"pvt_deleted">>, true, JObj1));
                Attachments ->
<<<<<<< HEAD
                    _ = [migrate_attachment(AccountDb, JObj1, Attachment, wh_json:get_value(Attachment, Attachments)) 
=======
                    [catch migrate_attachment(AccountDb, JObj1, Attachment, wh_json:get_value(Attachment, Attachments)) 
>>>>>>> 958bdcd9
                     || Attachment <- wh_json:get_keys(Attachments)
                    ],
                    ok
            end
    end,
    %% we must reopen the doc since the _attachments has changed or we will effectively remove all attachments!
    case couch_mgr:open_doc(AccountDb, Id) of
        {error, _}=E2 -> lager:info("unable to open media for depreciated field removal ~s/~s: ~p", [AccountDb, Id, E2]);
        {ok, JObj2} ->
            J = wh_json:delete_keys([<<"status">>, <<"content_size">>, <<"size">>, <<"content_type">>
                                         ,<<"content_length">>, <<"format">>, <<"sample">>, <<"media_type">>
                                    ], JObj2),
            Result = case J =/= JObj2 andalso wh_json:get_value(<<"source_id">>, J) of
                         false -> no_need;
                         undefined ->
                             couch_mgr:save_doc(AccountDb, wh_json:set_value(<<"media_source">>, <<"upload">>, J));
                         _Else ->
                             couch_mgr:save_doc(AccountDb, wh_json:set_value(<<"media_source">>, <<"recording">>, J))
                end,
            case Result of
                no_need -> ok;
                {ok, _} ->
                    lager:info("removed depreciated properties from ~s/~s", [AccountDb, Id]);
                {error, _}=E3 ->
                    lager:info("removal of depreciated properties from ~s/~s failed: ~p", [AccountDb, Id, E3])
            end
    end.

%%--------------------------------------------------------------------
%% @private
%% @doc
%%
%% @end
%%--------------------------------------------------------------------
-spec migrate_attachment/4 :: (ne_binary(), wh_json:json_object(), ne_binary(), wh_json:json_object()) -> 'ok'.
migrate_attachment(AccountDb, JObj, Attachment, MetaData) ->
    DocCT = wh_json:get_value(<<"content_type">>, JObj),
    MetaCT = wh_json:get_value(<<"content_type">>, MetaData),
    Migrations = [fun({A, _CT}) ->
                          case {is_audio_content(DocCT), is_audio_content(MetaCT)} of
                              {_, true} -> {A, MetaCT};
                              {true, _} -> {A, DocCT};
                              {_, _} ->
                                  Ext = wh_util:to_list(filename:extension(A)),
                                  case mochiweb_mime:from_extension(Ext) of
                                      undefined -> {A, <<"audio/mpeg">>};
                                      MIME -> {A, wh_util:to_binary(MIME)}
                                  end
                          end
                  end  
                  ,fun({A, CT}) ->
                           case wh_util:is_empty(filename:extension(A)) of
                               false -> {A, CT};
                               true -> {add_extension(A, CT), CT}
                           end
                   end],          
    Migrate = lists:foldl(fun(F, Acc) -> F(Acc) end
                          ,{Attachment, MetaCT}
                          ,Migrations),
    Id = wh_json:get_value(<<"_id">>, JObj),
    maybe_update_attachment(AccountDb, Id, {Attachment, MetaCT}, Migrate).

%%--------------------------------------------------------------------
%% @private
%% @doc
%%
%% @end
%%--------------------------------------------------------------------
-type attachment_and_content() :: {ne_binary(), ne_binary()}.
-spec maybe_update_attachment/4 :: (ne_binary(), ne_binary(), attachment_and_content(), attachment_and_content()) -> 'ok'.
maybe_update_attachment(_, _, {Attachment, CT}, {Attachment, CT}) ->
    ok;
maybe_update_attachment(AccountDb, Id, {OrigAttch, _CT1}, {NewAttch, CT}) ->
    %% this preforms the following:
    %% 1. Get the current attachment
    %% 2. Fix the name and content type then put the new attachment on the doc
    %% 3. Save the old attachment content (I am paranoid) to disk
    %% 4. Remove the original (erronous) attachment
    %% However, if it failes at any of those stages it will leave the media doc with multiple
    %%    attachments and require manual intervention
    Updaters = [fun(_) -> 
                        case couch_mgr:fetch_attachment(AccountDb, Id, OrigAttch) of
                            {ok, _}=Ok -> Ok;
                            {error, _}=E ->
                                lager:info("unable to fetch attachment ~s/~s/~s: ~p", [AccountDb, Id, OrigAttch, E]),
                                E
                            end
                end
                ,fun({ok, Content1}) ->
                         {'ok', Rev} = couch_mgr:lookup_doc_rev(AccountDb, Id),
                         Options = [{headers, [{content_type, wh_util:to_list(CT)}]}
                                    ,{rev, Rev}
                                   ],
                         %% bigcouch is awesome in that it sometimes returns 409 (conflict) but does the work anyway..
                         %%   so rather than check the put return fetch the new attachment and compare it to the old 
                         Result = couch_mgr:put_attachment(AccountDb, Id, NewAttch, Content1, Options),
                         {ok, JObj} = couch_mgr:open_doc(AccountDb, Id),
                         case wh_json:get_value([<<"_attachments">>, OrigAttch, <<"length">>], JObj) =:= wh_json:get_value([<<"_attachments">>, NewAttch, <<"length">>], JObj) of
                             false -> 
                                 lager:info("unable to put new attachment ~s/~s/~s: ~p", [AccountDb, Id, NewAttch, Result]),
                                 {error, length_mismatch};
                             true -> 
                                 Filename = wh_util:to_list(<<"/tmp/media_", Id/binary, "_", OrigAttch/binary>>),
                                 case file:write_file(Filename, Content1) of
                                     ok -> ok;
                                     {error, _}=E2 ->
                                         lager:info("unable to backup attachment ~s/~s/~s: ~p", [AccountDb, Id, NewAttch, E2]),
                                         E2
                                 end
                         end
                 end
                ,fun(ok) ->
                         case OrigAttch =/= NewAttch of
                             true ->
                                 case couch_mgr:delete_attachment(AccountDb, Id, OrigAttch) of
                                     {ok, _} ->
                                         lager:info("updated attachment name ~s/~s/~s", [AccountDb, Id, NewAttch]),
                                         ok;
                                     {error, _}=E ->
                                         lager:info("unable to remove original attachment ~s/~s/~s: ~p", [AccountDb, Id, OrigAttch, E]),
                                         error
                                 end;
                             false ->
                                 lager:info("updated content type for ~s/~s/~s", [AccountDb, Id, NewAttch]),
                                 ok
                         end
                 end
               ],
    lists:foldl(fun(F, A) -> F(A) end, [], Updaters).

%%--------------------------------------------------------------------
%% @private
%% @doc
%%
%% @end
%%--------------------------------------------------------------------
-spec add_extension/2 :: (ne_binary(), ne_binary()) -> ne_binary().
add_extension(A, <<"audio/x-wav">>) ->
    <<A/binary, ".wav">>;
add_extension(A, <<"audio/wav">>) ->
    <<A/binary, ".wav">>;
add_extension(A, <<"audio/mpeg3">>) ->
    <<A/binary, ".mp3">>;
add_extension(A, <<"audio/x-mpeg-3">>) ->
    <<A/binary, ".mp3">>;
add_extension(A, <<"audio/mpeg">>) ->
    <<A/binary, ".mp3">>;
add_extension(A, <<"audio/x-mpeg">>) ->
    <<A/binary, ".mp3">>;
add_extension(A, <<"audio/mp3">>) ->
    <<A/binary, ".mp3">>;
add_extension(A, _) -> A.

%%--------------------------------------------------------------------
%% @private
%% @doc
%%
%% @end
%%--------------------------------------------------------------------
-spec is_audio_content/1 :: (ne_binary()) -> boolean().
is_audio_content(<<"audio/", _/binary>>) -> true;
is_audio_content(_) -> false.<|MERGE_RESOLUTION|>--- conflicted
+++ resolved
@@ -339,11 +339,7 @@
                     lager:debug("media doc ~s/~s has no attachments, removing", [AccountDb, Id]),
                     couch_mgr:save_doc(AccountDb, wh_json:set_value(<<"pvt_deleted">>, true, JObj1));
                 Attachments ->
-<<<<<<< HEAD
-                    _ = [migrate_attachment(AccountDb, JObj1, Attachment, wh_json:get_value(Attachment, Attachments)) 
-=======
-                    [catch migrate_attachment(AccountDb, JObj1, Attachment, wh_json:get_value(Attachment, Attachments)) 
->>>>>>> 958bdcd9
+                    [catch migrate_attachment(AccountDb, JObj1, Attachment, wh_json:get_value(Attachment, Attachments))
                      || Attachment <- wh_json:get_keys(Attachments)
                     ],
                     ok
