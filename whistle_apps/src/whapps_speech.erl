%%%-------------------------------------------------------------------
%%% @copyright (C) 2012, VoIP INC
%%% @doc
%%% 
%%% @end
%%% @contributors
%%%   Karl Anderson
%%%-------------------------------------------------------------------
-module(whapps_speech).

-include("whistle_apps.hrl").

-export([create/1, create/2, create/3, create/4]).

-define(MOD_CONFIG_CAT, <<"speech">>).

<<<<<<< HEAD
-spec create/1 :: (ne_binary()) -> {'ok', ne_binary(), ne_binary()} | {'error', atom()}.
-spec create/2 :: (ne_binary(), ne_binary()) -> {'ok', ne_binary(), ne_binary()} | {'error', atom()}.
-spec create/3 :: (ne_binary(), ne_binary(), ne_binary()) -> {'ok', ne_binary(), ne_binary()} | {'error', atom()}.
-spec create/4 :: (ne_binary(), ne_binary(), ne_binary(), ne_binary()) -> ibrowse_ret().
=======
%% {'ok', ContentType, BinaryData}

-type create_resp() :: {'ok', ibrowse_req_id()} |
                       {'ok', ne_binary(), ne_binary()} |
                       {'error', atom()}.

-spec create/1 :: (ne_binary()) -> create_resp().
-spec create/2 :: (ne_binary(), ne_binary()) -> create_resp().
-spec create/3 :: (ne_binary(), ne_binary(), ne_binary()) -> create_resp().
-spec create/4 :: (ne_binary(), ne_binary(), ne_binary(), proplist()) -> create_resp().
-spec create/5 :: (ne_binary(), ne_binary(), ne_binary(), ne_binary(), proplist()) -> create_resp().
>>>>>>> 60aeac0e

create(Text) ->
    create(Text, <<"female/en-US">>).

create(Text, Voice) ->
    create(Text, Voice, <<"wav">>).

create(Text, Voice, Format) ->
    create(Text, Voice, Format, []).

create(Text, Voice, Format, Options) ->
    Provider = whapps_config:get_binary(?MOD_CONFIG_CAT, <<"tts_provider">>, <<"ispeech">>),
    case create(Provider, Text, Voice, Format, Options) of
        {error, _R}=E ->
            lager:debug("creating speech file failed with error ~s", [_R]),
            E;
        {ibrowse_req_id, ReqID} ->
            lager:debug("streaming response ~p to provided option: ~p", [ReqID, props:get_value(stream_to, Options)]),
            {ok, ReqID};
        {ok, "200", Headers, Content} ->
            ContentType = props:get_value("Content-Type", Headers),
            ContentLength = props:get_value("Content-Length", Headers),
            lager:debug("created speech file ~s of length ~s", [ContentType, ContentLength]),
            {ok, wh_util:to_binary(ContentType), Content};
        {ok, Code, _, Content} ->
            lager:debug("creating speech file failed with code ~s: ~s", [Code, Content]),
            {error, tts_provider_failure}
    end.

create(<<"ispeech">>, Text, Voice, Format, Options) ->
    VoiceMappings = [{<<"female/en-US">>, <<"usenglishfemale">>}
                     ,{<<"male/en-US">>, <<"usenglishmale">>}
                     ,{<<"female/en-GB">>, <<"ukenglishfemale">>}
                     ,{<<"male/en-GB">>, <<"ukenglishmale">>}
                    ],
    case props:get_value(Voice, VoiceMappings) of
        undefined -> {error, invalid_voice};
        ISpeechVoice ->
            Url = whapps_config:get_string(?MOD_CONFIG_CAT, <<"tts_url">>, <<"http://api.ispeech.org/api/json">>),
            Props = [{<<"text">>, Text}
                     ,{<<"voice">>, ISpeechVoice}
                     ,{<<"format">>, Format}
                     ,{<<"action">>, <<"convert">>}
                     ,{<<"apikey">>, whapps_config:get_binary(?MOD_CONFIG_CAT, <<"tts_api_key">>, <<"">>)}
                     ,{<<"speed">>, whapps_config:get_integer(?MOD_CONFIG_CAT, <<"tts_speed">>, 0)}
                     ,{<<"startpadding">>, whapps_config:get_integer(?MOD_CONFIG_CAT, <<"tts_start_padding">>, 1)}
                     ,{<<"endpadding">>, whapps_config:get_integer(?MOD_CONFIG_CAT, <<"tts_end_padding">>, 0)} 
                    ],
            Headers = [{"Host", <<"api.ispeech.org">>}
                       ,{"Content-Type", "application/json; charset=UTF-8"}
                      ],
            HTTPOptions = [{response_format, binary} | Options],
            Body = wh_json:encode(wh_json:from_list(Props)),
            ibrowse:send_req(Url, Headers, post, Body, HTTPOptions)            
    end;
create(_, _, _, _, _) ->
    {error, unknown_provider}.
<|MERGE_RESOLUTION|>--- conflicted
+++ resolved
@@ -14,12 +14,6 @@
 
 -define(MOD_CONFIG_CAT, <<"speech">>).
 
-<<<<<<< HEAD
--spec create/1 :: (ne_binary()) -> {'ok', ne_binary(), ne_binary()} | {'error', atom()}.
--spec create/2 :: (ne_binary(), ne_binary()) -> {'ok', ne_binary(), ne_binary()} | {'error', atom()}.
--spec create/3 :: (ne_binary(), ne_binary(), ne_binary()) -> {'ok', ne_binary(), ne_binary()} | {'error', atom()}.
--spec create/4 :: (ne_binary(), ne_binary(), ne_binary(), ne_binary()) -> ibrowse_ret().
-=======
 %% {'ok', ContentType, BinaryData}
 
 -type create_resp() :: {'ok', ibrowse_req_id()} |
@@ -31,7 +25,6 @@
 -spec create/3 :: (ne_binary(), ne_binary(), ne_binary()) -> create_resp().
 -spec create/4 :: (ne_binary(), ne_binary(), ne_binary(), proplist()) -> create_resp().
 -spec create/5 :: (ne_binary(), ne_binary(), ne_binary(), ne_binary(), proplist()) -> create_resp().
->>>>>>> 60aeac0e
 
 create(Text) ->
     create(Text, <<"female/en-US">>).
@@ -88,4 +81,4 @@
             ibrowse:send_req(Url, Headers, post, Body, HTTPOptions)            
     end;
 create(_, _, _, _, _) ->
-    {error, unknown_provider}.
+    {error, unknown_provider}.