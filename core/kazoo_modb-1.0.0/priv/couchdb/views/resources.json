--- conflicted
+++ resolved
@@ -3,11 +3,7 @@
     ,"language": "javascript"
     ,"views": {
         "jobs_listing":{
-<<<<<<< HEAD
-            "map":"function(doc) { if (doc.pvt_type != 'resource_job' || doc.pvt_deleted) return; emit(doc.pvt_created, {'id':doc._id, 'timestamp':doc.pvt_modified, 'status':doc.pvt_status, 'failures':(doc.errors && Object.keys(doc.errors).length > 0), 'resource_id':doc.resource_id, 'name':doc.name}); }"
-=======
             "map":"function(doc) { if (doc.pvt_type != 'resource_job' || doc.pvt_deleted) return; emit(doc.pvt_created, {'id':doc._id, 'timestamp':doc.pvt_modified, 'status':doc.pvt_status, 'failures':((doc.errors && Object.keys(doc.errors).length) || 0), 'successes':((doc.success  && Object.keys(doc.success).length) || 0), 'resource_id':doc.resource_id, 'name':doc.name}); }"
->>>>>>> 8cac751f
         }
         ,"status_listing":{
             "map":"function(doc) { if (doc.pvt_type != 'resource_job' || doc.pvt_deleted) return; emit(doc.pvt_status, null); }"
