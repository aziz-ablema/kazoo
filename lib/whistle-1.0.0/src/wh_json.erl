%%%-------------------------------------------------------------------
%%% @author Karl Anderson <karl@2600hz.org>
%%% @copyright (C) 2011, VoIP INC
%%% @doc
%%% proplists-like interface to json objects
%%% @end
%%% Created : 2 Feb 2011 by Karl Anderson <karl@2600hz.org>
%%%-------------------------------------------------------------------
-module(wh_json).

-export([to_proplist/1, to_proplist/2]).
-export([to_querystring/1]).
-export([recursive_to_proplist/1]).
-export([get_binary_boolean/2, get_binary_boolean/3]).
-export([get_integer_value/2, get_integer_value/3]).
-export([get_number_value/2, get_number_value/3]).
-export([get_float_value/2, get_float_value/3]).
-export([get_binary_value/2, get_binary_value/3]).
-export([get_atom_value/2, get_atom_value/3]).
-export([get_string_value/2, get_string_value/3]).
-export([is_true/2, is_true/3, is_false/2, is_false/3, is_empty/1]).

-export([filter/2, filter/3, map/2, find/2, find/3]).
-export([get_ne_value/2, get_ne_value/3]).
-export([get_value/2, get_value/3, get_values/1]).
-export([get_keys/1, get_keys/2]).
-export([set_value/3, set_values/2, new/0]).
-export([delete_key/2, delete_key/3, delete_keys/2]).
-export([merge_recursive/2]).

-export([from_list/1, merge_jobjs/2]).

-export([normalize_jobj/1, normalize/1, is_json_object/1, is_valid_json_object/1, is_json_term/1]).
-export([public_fields/1, private_fields/1, is_private_key/1]).

-export([encode/1]).
-export([decode/1, decode/2]).

%% not for public use
-export([prune/2, no_prune/2]).

%% don't import the get_keys/1 that fetches keys from the process dictionary
-compile({no_auto_import, [get_keys/1]}).

-include("wh_json.hrl").
-include_lib("eunit/include/eunit.hrl").

-export_type([json_object/0, json_objects/0
              ,json_string/0, json_strings/0
              ,json_term/0
              ,json_proplist/0, json_proplist_k/1, json_proplist_kv/2
             ]).

-spec new/0 :: () -> json_object().
new() ->
    ?EMPTY_JSON_OBJECT.

-spec encode/1 :: (json_object()) -> iolist() | ne_binary().
encode(JObj) ->
    mochijson2:encode(JObj).

-spec decode/1 :: (iolist() | ne_binary()) -> json_object().
-spec decode/2 :: (iolist() | ne_binary(), ne_binary()) -> json_object().

decode(Thing) when is_list(Thing) orelse is_binary(Thing) ->
    decode(Thing, ?DEFAULT_CONTENT_TYPE).

decode(JSON, <<"application/json">>) ->
    mochijson2:decode(JSON).

-spec is_empty/1 :: (term()) -> boolean().
is_empty(MaybeJObj) ->
    MaybeJObj =:= ?EMPTY_JSON_OBJECT.

-spec is_json_object/1 :: (term()) -> boolean().
is_json_object({struct, P}) when is_list(P) -> true;
is_json_object(_) -> false.

-spec is_valid_json_object/1 :: (term()) -> boolean().
is_valid_json_object(MaybeJObj) ->
    try
        lists:all(fun(K) -> is_json_term(get_value([K], MaybeJObj)) end,
                  get_keys(MaybeJObj))
    catch
        throw:_ -> false;
        error:_ -> false
    end.

-spec is_json_term/1 :: (json_term()) -> boolean().
is_json_term(undefined) -> throw({error, no_undefined_atom_in_jobj_please});
is_json_term(V) when is_atom(V) -> true;
is_json_term(V) when is_binary(V) -> true;
is_json_term(V) when is_bitstring(V) -> true;
is_json_term(V) when is_integer(V) -> true;
is_json_term(V) when is_float(V) -> true;
is_json_term(Vs) when is_list(Vs) ->
    lists:all(fun is_json_term/1, Vs);
is_json_term({json, IOList}) when is_list(IOList) -> true;
is_json_term(MaybeJObj) ->
    is_json_object(MaybeJObj).

%% converts top-level proplist to json object, but only if sub-proplists have been converted
%% first.
%% For example:
%% [{a, b}, {c, [{d, e}]}]
%% would be converted to json by
%% wh_json:from_list([{a,b}, {c, wh_json:from_list([{d, e}])}]).
%% the sub-proplist [{d,e}] needs converting before being passed to the next level
-spec from_list/1 :: (json_proplist()) -> json_object().
from_list([]) ->
    new();
from_list(L) when is_list(L) ->
    {struct, L}.

%% only a top-level merge
%% merges JObj1 into JObj2
-spec merge_jobjs/2 :: (json_object(), json_object()) -> json_object().
merge_jobjs({struct, Props1}=_JObj1, {struct, _}=JObj2) ->
    lists:foldr(fun({K, V}, JObj2Acc) ->
                        set_value(K, V, JObj2Acc)
                end, JObj2, Props1).

-spec merge_recursive/2 :: (json_object(), json_object()) -> json_object().
-spec merge_recursive/3 :: (json_object(), json_object() | json_term(), json_strings()) -> json_object().
merge_recursive(JObj1, JObj2) ->
    merge_recursive(JObj1, JObj2, []).

merge_recursive(JObj1, JObj2, Keys) when ?IS_JSON_GUARD(JObj1) andalso
                                         ?IS_JSON_GUARD(JObj2) ->
    Prop2 = to_proplist(JObj2),
    lists:foldr(fun(Key, J) ->
                        merge_recursive(J, props:get_value(Key, Prop2), [Key|Keys])
                end, JObj1, props:get_keys(Prop2));
merge_recursive(JObj1, Value, Keys) ->
    set_value(lists:reverse(Keys), Value, JObj1).

-spec to_proplist/1 :: (json_object() | json_objects()) -> json_proplist() | [json_proplist(),...].
-spec to_proplist/2 :: (json_string() | json_strings(), json_object() | json_objects()) -> json_proplist() | [json_proplist(),...].
%% Convert a json object to a proplist
%% only top-level conversion is supported
to_proplist(JObjs) when is_list(JObjs) ->
    [to_proplist(JObj) || JObj <- JObjs];
to_proplist({struct, Prop}) ->
    Prop.

%% convert everything starting at a specific key
to_proplist(Key, JObj) ->
    to_proplist(get_json_value(Key, JObj, new())).

-spec recursive_to_proplist/1 :: (json_object() | proplist()) -> proplist().
recursive_to_proplist({struct, Props}) ->
    [{K, recursive_to_proplist(V)} || {K, V} <- Props];
recursive_to_proplist(Props) when is_list(Props) ->
    [recursive_to_proplist(V) || V <- Props];
recursive_to_proplist(Else) ->
    Else.

%% Convert {key1:val1,key2:[v2_1, v2_2],key3:{k3_1:v3_1}} =>
%%   key=val&key2[]=v2_1&key2[]=v2_2&key3[key3_1]=v3_1
-spec to_querystring/1 :: (json_object()) -> iolist().
to_querystring(JObj) ->
    to_querystring(normalize(JObj), <<>>).

%% if Prefix is empty, don't wrap keys in array tags, otherwise Prefix[key]=value
-spec to_querystring/2 :: (json_object(), iolist() | binary()) -> iolist().
to_querystring(JObj, Prefix) ->
    {Vs, Ks} = get_values(JObj),
    fold_kvs(Ks, Vs, Prefix, []).

%% foreach key/value pair, encode the key/value with the prefix and prepend the &
%% if the last key/value pair, encode the key/value with the prefix, prepend to accumulator
%% and reverse the list (putting the key/value at the end of the list)
-spec fold_kvs/4 :: (json_strings(), json_terms(), binary() | iolist(), iolist()) -> iolist().
fold_kvs([], [], _, Acc) -> Acc;
fold_kvs([K], [V], Prefix, Acc) -> lists:reverse([encode_kv(Prefix, K, V) | Acc]);
fold_kvs([K|Ks], [V|Vs], Prefix, Acc) ->
    fold_kvs(Ks, Vs, Prefix, [<<"&">>, encode_kv(Prefix, K, V) | Acc]).

-spec encode_kv/3 :: (iolist() | binary(), json_string(), json_term() | json_terms()) -> iolist().
%% If a list of values, use the []= as a separator between the key and each value
encode_kv(Prefix, K, Vs) when is_list(Vs) ->
    encode_kv(Prefix, wh_util:to_binary(K), Vs, <<"[]=">>, []);
%% if the value is a "simple" value, just encode it (url-encoded)
encode_kv(Prefix, K, V) when is_binary(V) orelse is_number(V) ->
    encode_kv(Prefix, K, <<"=">>, mochiweb_util:quote_plus(V));

% key:{k1:v1, k2:v2} => key[k1]=v1&key[k2]=v2
%% if no prefix is present, use just key to prefix the key/value pairs in the jobj
encode_kv(<<>>, K, JObj) when ?IS_JSON_GUARD(JObj) ->
    to_querystring(JObj, [K]);
%% if a prefix is defined, nest the key in square brackets
encode_kv(Prefix, K, JObj) when ?IS_JSON_GUARD(JObj) ->
    to_querystring(JObj, [Prefix, <<"[">>, K, <<"]">>]).

-spec encode_kv/4 :: (iolist() | binary(), ne_binary(), string(), string() | binary()) -> iolist().
encode_kv(<<>>, K, Sep, V) ->
    [wh_util:to_binary(K), Sep, wh_util:to_binary(V)];
encode_kv(Prefix, K, Sep, V) ->
    [Prefix, <<"[">>, wh_util:to_binary(K), <<"]">>, Sep, wh_util:to_binary(V)].

-spec encode_kv/5 :: (iolist() | binary(), ne_binary(), [string(),...] | [], string() | binary(), iolist()) -> iolist().
encode_kv(Prefix, K, [V], Sep, Acc) ->
    lists:reverse([ encode_kv(Prefix, K, Sep, mochiweb_util:quote_plus(V)) | Acc]);
encode_kv(Prefix, K, [V|Vs], Sep, Acc) ->
    encode_kv(Prefix, K, Vs, Sep, [ <<"&">>, encode_kv(Prefix, K, Sep, mochiweb_util:quote_plus(V)) | Acc]);
encode_kv(_, _, [], _, Acc) -> lists:reverse(Acc).

-spec get_json_value/2 :: (json_string() | json_strings(), json_object()) -> 'undefined' | json_object().
-spec get_json_value/3 :: (json_string() | json_strings(), json_object(), Default) -> Default | json_object().
get_json_value(Key, JObj) ->
    get_json_value(Key, JObj, undefined).
get_json_value(Key, JObj, Default) ->
    true = is_json_object(JObj),
    case get_value(Key, JObj) of
        undefined -> Default;
        V ->
            case is_json_object(V) of
                true -> V;
                false -> Default
            end
    end.

-spec filter/2 :: (fun( ({json_string(), json_term()}) -> boolean() ), json_object()) -> json_object().
-spec filter/3 :: (fun( ({json_string(), json_term()}) -> boolean() ), json_object(), json_string() | json_strings()) -> json_object().
filter(Pred, {struct, Prop}) when is_function(Pred, 1) ->
    from_list([ E || {_,_}=E <- Prop, Pred(E) ]).

filter(Pred, JObj, Keys) when is_list(Keys),
                              is_function(Pred, 1),
                              ?IS_JSON_GUARD(JObj) ->
    set_value(Keys, filter(Pred, get_json_value(Keys, JObj)), JObj);
filter(Pred, JObj, Key) ->
    filter(Pred, JObj, [Key]).

-spec map/2 :: (fun((json_string(), json_term()) -> term()), json_object()) -> json_object().
map(F, {struct, Prop}) ->
    from_list([ F(K, V) || {K,V} <- Prop]).

-spec get_string_value/2 :: (json_string() | json_strings(), json_object() | json_objects()) -> 'undefined' | list().
-spec get_string_value/3 :: (json_string() | json_strings(), json_object(), Default) -> list() | Default.
get_string_value(Key, JObj) ->
    get_string_value(Key, JObj, undefined).

get_string_value(Key, JObj, Default) ->
    case get_value(Key, JObj) of
        undefined -> Default;
        Value -> wh_util:to_list(Value)
    end.

-spec get_binary_value/2 :: (json_string(), json_object() | json_objects()) -> 'undefined' | binary().
-spec get_binary_value/3 :: (json_string(), json_object() | json_objects(), Default) -> binary() | Default.
get_binary_value(Key, JObj) ->
    get_binary_value(Key, JObj, undefined).
get_binary_value(Key, JObj, Default) ->
    case get_value(Key, JObj) of
        undefined -> Default;
        Value -> wh_util:to_binary(Value)
    end.

%% must be an existing atom
-spec get_atom_value/2 :: (json_string(), json_object() | json_objects()) -> 'undefined' | atom().
-spec get_atom_value/3 :: (json_string(), json_object() | json_objects(), Default) -> atom() | Default.
get_atom_value(Key, JObj) ->
    get_atom_value(Key, JObj, undefined).
get_atom_value(Key, JObj, Default) ->
    case get_value(Key, JObj) of
        undefined -> Default;
        Value -> wh_util:to_atom(Value)
    end.

-spec get_integer_value/2 :: (json_string(), json_object() | json_objects()) -> 'undefined' | integer().
get_integer_value(Key, JObj) ->
    case get_value(Key, JObj) of
        undefined -> undefined;
        Value -> wh_util:to_integer(Value)
    end.

-spec get_integer_value/3 :: (json_string(), json_object() | json_objects(), Default) -> integer() | Default.
get_integer_value(Key, JObj, Default) ->
    case get_value(Key, JObj) of
        undefined -> Default;
        Value -> wh_util:to_integer(Value)
    end.

-spec get_number_value/2 :: (json_string(), json_object() | json_objects()) -> 'undefined' | number().
get_number_value(Key, JObj) ->
    case get_value(Key, JObj) of
        undefined -> undefined;
        Value -> wh_util:to_number(Value)
    end.

-spec get_number_value/3 :: (json_string(), json_object() | json_objects(), Default) -> number() | Default.
get_number_value(Key, JObj, Default) when is_number(Default) ->
    case get_value(Key, JObj) of
        undefined -> Default;
        Value -> wh_util:to_number(Value)
    end.

-spec get_float_value/2 :: (json_string(), json_object() | json_objects()) -> 'undefined' | float().
get_float_value(Key, JObj) ->
    case get_value(Key, JObj) of
        undefined -> undefined;
        Value -> wh_util:to_float(Value)
    end.

-spec get_float_value/3 :: (json_string(), json_object() | json_objects(), Default) -> float() | Default.
get_float_value(Key, JObj, Default) when is_float(Default) ->
    case get_value(Key, JObj) of
        undefined -> Default;
        Value -> wh_util:to_float(Value)
    end.

-spec is_false/2 :: (json_string(), json_object() | json_objects()) -> boolean().
-spec is_false/3 :: (json_string(), json_object() | json_objects(), Default) -> boolean() | Default.
is_false(Key, JObj) ->
    wh_util:is_false(get_value(Key, JObj)).

is_false(Key, JObj, Default) ->
    case get_value(Key, JObj) of
        undefined -> Default;
        V -> wh_util:is_false(V)
    end.

-spec is_true/2 :: (json_string(), json_object() | json_objects()) -> boolean().
-spec is_true/3 :: (json_string(), json_object() | json_objects(), Default) -> boolean() | Default.
is_true(Key, JObj) ->
    wh_util:is_true(get_value(Key, JObj)).

is_true(Key, JObj, Default) ->
    case get_value(Key, JObj) of
        undefined -> Default;
        V -> wh_util:is_true(V)
    end.

<<<<<<< HEAD
-spec get_binary_boolean/2 :: (json_string(), json_object() | json_objects()) -> 'undefined' | ne_binary().
=======
-spec get_binary_boolean/2 :: (json_string(), wh_json:json_object() | json_objects()) -> 'undefined' | ne_binary().
-spec get_binary_boolean/3 :: (json_string(), wh_json:json_object() | json_objects(), Default) -> Default | ne_binary().

>>>>>>> ff416944
get_binary_boolean(Key, JObj) ->
    get_binary_boolean(Key, JObj, undefined).

get_binary_boolean(Key, JObj, Default) ->
    case get_value(Key, JObj) of
        undefined -> Default;
        Value -> wh_util:to_binary(wh_util:is_true(Value))
    end.

-spec get_keys/1 :: (json_object()) -> json_strings().
-spec get_keys/2 :: (json_string() | json_strings(), json_object()) -> [pos_integer(),...] | json_strings().
get_keys(JObj) ->
    get_keys1(JObj).

get_keys([], JObj) ->
    get_keys1(JObj);
get_keys(Keys, JObj) ->
    get_keys1(get_value(Keys, JObj)).

-spec get_keys1/1 :: (list() | json_object()) -> [pos_integer(),...] | json_strings().
get_keys1(KVs) when is_list(KVs) ->
    lists:seq(1,length(KVs));
get_keys1(JObj) ->
    props:get_keys(to_proplist(JObj)).

-spec get_ne_value/2 :: (json_string() | json_strings(), json_object() | json_objects()) -> json_term() | 'undefined'.
-spec get_ne_value/3 :: (json_string() | json_strings(), json_object() | json_objects(), Default) -> json_term() | Default.
get_ne_value(Key, JObj) ->
    get_ne_value(Key, JObj, undefined).

get_ne_value(Key, JObj, Default) ->
    Value = get_value(Key, JObj),
    case wh_util:is_empty(Value) of
        true -> Default;
        false -> Value
    end.

%%--------------------------------------------------------------------
%% @public
%% @doc
%% Find first json object that has a non_empty value for Key.
%% Returns the value at Key
%% @end
%%--------------------------------------------------------------------
-spec find/2 :: (json_string() | json_strings(), json_objects()) -> json_term() | 'undefined'.
-spec find/3 :: (json_string() | json_strings(), json_objects(), Default) -> json_term() | Default.

find(Key, Docs) ->
    find(Key, Docs, undefined).

find(Key, JObjs, Default) when is_list(JObjs) ->
    case lists:dropwhile(fun(JObj) -> get_ne_value(Key, JObj) =:= undefined end, JObjs) of
        [] -> Default;
        [JObj|_] -> get_ne_value(Key, JObj)
    end.


-spec get_value/2 :: (json_string() | json_strings(), json_object() | json_objects()) -> json_term() | 'undefined'.
-spec get_value/3 :: (json_string() | json_strings(), json_object() | json_objects(), Default) -> json_term() | Default.
get_value(Key, JObj) ->
    get_value(Key, JObj, undefined).

get_value([Key|Ks], L, Default) when is_list(L) ->
    try
        get_value1(Ks, lists:nth(wh_util:to_integer(Key), L), Default)
    catch
        error:badarg -> Default;
        error:badarith -> Default;
        error:function_clause -> Default
    end;
get_value(K, Doc, Default) ->
    get_value1(K, Doc, Default).

-spec get_value1/3 :: (json_string() | json_strings(), json_object() | json_objects(), Default) -> json_term() | Default.
get_value1([], JObj, _Default) ->
    JObj;
get_value1(Key, JObj, Default) when not is_list(Key)->
    get_value1([Key], JObj, Default);
get_value1([K|Ks], JObjs, Default) when is_list(JObjs) ->
    try lists:nth(wh_util:to_integer(K), JObjs) of
        undefined -> Default;
        JObj1 -> get_value1(Ks, JObj1, Default)
    catch
        _:_ -> Default
    end;
get_value1([K|Ks], {struct, Props}=_JObj, Default) ->
    get_value1(Ks, props:get_value(K, Props, Default), Default);
get_value1(_, _, Default) -> Default.

%% split the json object into values and the corresponding keys
-spec get_values/1 :: (json_object()) -> {json_terms(), json_strings()}.
get_values(JObj) ->
    Keys = get_keys(JObj),
    lists:foldr(fun(Key, {Vs, Ks}) ->
                        {[get_value(Key, JObj)|Vs], [Key|Ks]}
                end, {[], []}, Keys).

%% Figure out how to set the current key among a list of objects
-spec set_values/2 :: (json_proplist(), json_object()) -> json_object().
set_values(KVs, JObj) when is_list(KVs) ->
    lists:foldr(fun({K,V}, JObj0) -> set_value(K, V, JObj0) end, JObj, KVs).

-spec set_value/3 :: (json_string() | json_strings() |
                      integer() | [integer(),...]
                      ,json_term()
                      ,json_object() | json_objects()) ->
                             json_object() | json_objects().
set_value(Keys, Value, JObj) when is_list(Keys) ->
    set_value1(Keys, Value, JObj);
set_value(Key, Value, JObj) ->
    set_value1([Key], Value, JObj).
%% set_value(Key, Value, [{struct, _} | _]=JObjs) ->
%%     set_value1(Key, Value, JObjs).

-spec set_value1/3 :: (json_strings() | [integer(),...], json_term(), json_object() | json_objects()) -> json_object().
set_value1([Key|T], Value, JObjs) when is_list(JObjs) ->
    Key1 = wh_util:to_integer(Key),
    case Key1 > length(JObjs) of
        %% The object index does not exist so try to add a new one to the list
        true ->
            try
                %% Create a new object with the next key as a property
                JObjs ++ [ set_value1(T, Value, set_value1([hd(T)], [], new())) ]
            catch
                %% There are no more keys in the list, add it unless not an object
                _:_ ->
                    try
                        JObjs ++ [Value]
                    catch _:_ -> erlang:error(badarg)
                    end
            end;
        %% The object index exists so iterate into the object and updat it
        false ->
            element(1, lists:mapfoldl(fun(E, {Pos, Pos}) ->
                                             {set_value1(T, Value, E), {Pos + 1, Pos}};
                                         (E, {Pos, Idx}) ->
                                             {E, {Pos + 1, Idx}}
                                      end, {1, Key1}, JObjs))
    end;
%% Figure out how to set the current key in an existing object
set_value1([Key1|T], Value, {struct, Props}) ->
    case lists:keyfind(Key1, 1, Props) of
        {Key1, {struct, _}=V1} ->
            %% Replace or add a property in an object in the object at this key
            {struct, lists:keyreplace(Key1, 1, Props, {Key1, set_value1(T, Value, V1)})};
        {Key1, V1} when is_list(V1) ->
            %% Replace or add a member in an array in the object at this key
            {struct, lists:keyreplace(Key1, 1, Props, {Key1, set_value1(T, Value, V1)})};
        {Key1, _} when T == [] ->
            %% This is the final key and the objects property should just be replaced
            {struct, lists:keyreplace(Key1, 1, Props, {Key1, Value})};
        {Key1, _} ->
            %% This is not the final key and the objects property should just be
            %% replaced so continue looping the keys creating the necessary json as we go
            {struct, lists:keyreplace(Key1, 1, Props, {Key1, set_value1(T, Value, new())})};
        false when T == [] ->
            %% This is the final key and doesnt already exist, just add it to this
            %% objects existing properties
            {struct, Props ++ [{Key1, Value}]};
        false ->
            %% This is not the final key and this object does not have this key
            %% so continue looping the keys creating the necessary json as we go
            {struct, Props ++ [{Key1, set_value1(T, Value, new())}]}
    end;
%% There are no more keys to iterate through! Override the value here...
set_value1([], Value, _JObj) -> Value.

%% delete_key(foo, {struct, [{foo, bar}, {baz, biz}]}) -> {struct, [{baz, biz}]}
%% delete_key([foo, far], {struct, [{foo, {struct, [{far, away}]}}, {baz, biz}]}) -> {struct, [{foo, {struct, []}}, {baz, biz}]}

-spec delete_key/2 :: (json_string() | json_strings(), json_object() | json_objects()) -> json_object() | json_objects().
-spec delete_key/3 :: (json_strings(), json_object() | json_objects(), 'prune' | 'no_prune') -> json_object() | json_objects().
delete_key(Key, JObj) when not is_list(Key) ->
    delete_key([Key], JObj, no_prune);
delete_key(Keys, JObj) ->
    delete_key(Keys, JObj, no_prune).

%% prune removes the parent key if the result of the delete is an empty list; no prune leaves the parent intact
%% so, delete_key([<<"k1">>, <<"k1.1">>], {struct, [{<<"k1">>, {struct, [{<<"k1.1">>, <<"v1.1">>}]}}]}) would result in
%%   no_prune -> {struct, [{<<"k1">>, []}]}
%%   prune -> {struct, []}
delete_key(Key, JObj, PruneOpt) when not is_list(Key) ->
    ?MODULE:PruneOpt([Key], JObj);
delete_key(Keys, JObj, PruneOpt) ->
    ?MODULE:PruneOpt(Keys, JObj).

%% Figure out how to set the current key among a list of objects
-spec delete_keys/2 :: ([list() | binary(),...], json_object()) -> json_object().
delete_keys(Keys, JObj) when is_list(Keys) ->
    lists:foldr(fun(K, JObj0) -> delete_key(K, JObj0) end, JObj, Keys).

prune([], JObj) ->
    JObj;
prune([K], JObj) when not is_list(JObj) ->
    case lists:keydelete(K, 1, to_proplist(JObj)) of
        [] -> new();
        L -> from_list(L)
    end;
prune([K|T], JObj) when not is_list(JObj) ->
    case get_value(K, JObj) of
        undefined -> JObj;
        V ->
            case prune(T, V) of
                ?EMPTY_JSON_OBJECT ->
                    from_list(lists:keydelete(K, 1, to_proplist(JObj)));
                [] ->
                    from_list(lists:keydelete(K, 1, to_proplist(JObj)));
                V1 ->
                    from_list([{K, V1} | lists:keydelete(K, 1, to_proplist(JObj))])
            end
    end;
prune(_, []) -> [];
prune([K|T], [_|_]=JObjs) ->
    V = lists:nth(wh_util:to_integer(K), JObjs),
    case prune(T, V) of
        ?EMPTY_JSON_OBJECT ->
            replace_in_list(K, undefined, JObjs, []);
        V ->
            replace_in_list(K, undefined, JObjs, []);
        V1 ->
            replace_in_list(K, V1, JObjs, [])
    end.

no_prune([], JObj) ->
    JObj;
no_prune([K], JObj) when not is_list(JObj) ->
    case lists:keydelete(K, 1, to_proplist(JObj)) of
        [] -> new();
        L -> from_list(L)
    end;
no_prune([K|T], Array) when is_list(Array) ->
    {Less, [V|More]} = lists:split(wh_util:to_integer(K)-1, Array),
    case {is_json_object(V), T, V} of
        {true, [_|_]=Keys, JObj} ->
            Less ++ [no_prune(Keys, JObj)] ++ More;
        {false, [_|_]=Keys, Arr} when is_list(Arr) ->
            Less ++ no_prune(Keys, Arr) ++ More;
        {_,_,_} -> Less ++ More
    end;
no_prune([K|T], JObj) ->
    case get_value(K, JObj) of
        undefined -> JObj;
        V ->
            from_list([{K, no_prune(T, V)} | lists:keydelete(K, 1, to_proplist(JObj))])
    end;
no_prune(_, []) -> [];
no_prune([K|T], [_|_]=JObjs) when is_integer(K) ->
    V = lists:nth(wh_util:to_integer(K), JObjs),
    V1 = no_prune(T, V),
    case V1 =:= V of
        true ->
            replace_in_list(K, undefined, JObjs, []);
        false ->
            replace_in_list(K, V1, JObjs, [])
    end.

replace_in_list(N, _, _, _) when N < 1 ->
    exit(badarg);
replace_in_list(1, undefined, [_OldV | Vs], Acc) ->
    lists:reverse(Acc) ++ Vs;
replace_in_list(1, V1, [_OldV | Vs], Acc) ->
    lists:reverse([V1 | Acc]) ++ Vs;
replace_in_list(N, V1, [V | Vs], Acc) ->
    replace_in_list(N-1, V1, Vs, [V | Acc]).

%%--------------------------------------------------------------------
%% @doc
%% Normalize a JSON object for storage as a Document
%% All dashes are replaced by underscores, all upper case character are
%% converted to lower case
%%
%% @end
%%--------------------------------------------------------------------
-spec normalize_jobj/1 :: (json_object()) -> json_object().
normalize_jobj(JObj) ->
    normalize(JObj).

-spec normalize/1 :: (json_object()) -> json_object().
normalize(JObj) ->
    map(fun(K, V) -> {normalize_key(K), normalize_value(V)} end, JObj).

-spec normalize_value/1 :: (json_term()) -> json_term().
normalize_value([_|_]=As) ->
    [normalize_value(A) || A <- As];
normalize_value(Obj) ->
    case is_json_object(Obj) of
        true -> normalize(Obj);
        false -> Obj
    end.

-spec normalize_key/1 :: (ne_binary()) -> ne_binary().
normalize_key(Key) when is_binary(Key) ->
    << <<(normalize_key_char(B))>> || <<B>> <= Key>>.

-spec normalize_key_char/1 :: (char()) -> char().
normalize_key_char($-) -> $_;
normalize_key_char(C) when is_integer(C), $A =< C, C =< $Z -> C + 32;
%% Converts latin capital letters to lowercase, skipping 16#D7 (extended ascii 215) "multiplication sign: x"
normalize_key_char(C) when is_integer(C), 16#C0 =< C, C =< 16#D6 -> C + 32; % from string:to_lower
normalize_key_char(C) when is_integer(C), 16#D8 =< C, C =< 16#DE -> C + 32; % so we only loop once
normalize_key_char(C) -> C.


%%--------------------------------------------------------------------
%% @public
%% @doc
%% This function will filter any private fields out of the provided
%% json proplist
%% @end
%%--------------------------------------------------------------------
-spec public_fields/1 :: (json_object() | json_objects()) -> json_object() | json_objects().
public_fields(JObjs) when is_list(JObjs) ->
    [public_fields(JObj) || JObj <- JObjs];
public_fields(JObj) ->
    PubJObj = filter(fun({K, _}) -> (not is_private_key(K)) end, JObj),

    case get_binary_value(<<"_id">>, JObj) of
        undefined -> PubJObj;
        Id -> set_value(<<"id">>, Id, PubJObj)
    end.

%%--------------------------------------------------------------------
%% @public
%% @doc
%% This function will filter any public fields out of the provided
%% json proplist
%% @end
%%--------------------------------------------------------------------
-spec private_fields/1 :: (json_object() | json_objects()) -> json_object() | json_objects().
private_fields(JObjs) when is_list(JObjs) ->
    [private_fields(JObj) || JObj <- JObjs];
private_fields(JObj) ->
    filter(fun({K, _}) -> is_private_key(K) end, JObj).

%%--------------------------------------------------------------------
%% @public
%% @doc
%% This function will return a boolean, true if the provided key is
%% considered private; otherwise false
%% @end
%%--------------------------------------------------------------------
-spec is_private_key/1 :: (json_string()) -> boolean().
is_private_key(<<"_", _/binary>>) -> true;
is_private_key(<<"pvt_", _/binary>>) -> true;
is_private_key(_) -> false.

%% PropEr Testing
prop_is_json_object() ->
    ?FORALL(JObj, json_object(),
            ?WHENFAIL(io:format("Failed prop_is_json_object ~p~n", [JObj]),
                      is_json_object(JObj))
           ).

prop_from_list() ->
    ?FORALL(Prop, json_proplist(),
            ?WHENFAIL(io:format("Failed prop_from_list with ~p~n", [Prop]),
                      is_json_object(from_list(Prop)))
           ).

prop_get_value() ->
    ?FORALL(Prop, json_proplist(),
            ?WHENFAIL(io:format("Failed prop_get_value with ~p~n", [Prop]),
                      begin
                          JObj = from_list(Prop),
                          case length(Prop) > 0 andalso hd(Prop) of
                              {K,V} ->
                                  V =:= get_value([K], JObj);
                              false -> new() =:= JObj
                          end
                      end)).

prop_set_value() ->
    ?FORALL({JObj, Key, Value}, {json_object(), json_strings(), json_term()},
            ?WHENFAIL(io:format("Failed prop_set_value with ~p:~p -> ~p~n", [Key, Value, JObj]),
                      begin
                          JObj1 = set_value(Key, Value, JObj),
                          Value =:= get_value(Key, JObj1)
                      end)).

prop_to_proplist() ->
    ?FORALL(Prop, json_proplist(),
      ?WHENFAIL(io:format("Failed prop_to_proplist ~p~n", [Prop]),
                begin
                    JObj = from_list(Prop),
                    lists:all(fun(K) -> props:get_value(K, Prop) =/= undefined end, get_keys(JObj))
                end)
           ).

%% EUNIT TESTING
-ifdef(TEST).

-define(D1, {struct, [{<<"d1k1">>, <<"d1v1">>}, {<<"d1k2">>, d1v2}, {<<"d1k3">>, [<<"d1v3.1">>, <<"d1v3.2">>, <<"d1v3.3">>]}]}).
-define(D2, {struct, [{<<"d2k1">>, 1}, {<<"d2k2">>, 3.14}, {<<"sub_d1">>, ?D1}]}).
-define(D3, {struct, [{<<"d3k1">>, <<"d3v1">>}, {<<"d3k2">>, []}, {<<"sub_docs">>, [?D1, ?D2]}]}).
-define(D4, [?D1, ?D2, ?D3]).

-define(D6, {struct, [{<<"d2k1">>, 1}
                      ,{<<"d2k2">>, 3.14}
                      ,{<<"sub_d1">>, {struct, [{<<"d1k1">>, <<"d1v1">>}]}}
                     ]
            }).
-define(D7, {struct, [{<<"d1k1">>, <<"d1v1">>}]}).

is_json_object_proper_test_() ->
    {"Runs wh_json PropEr tests for is_json_object/1",
     {timeout, 10000, [?_assertEqual([], proper:module(?MODULE))]}}.

is_empty_test() ->
    ?assertEqual(true, is_empty(new())),    ?assertEqual(false, is_empty(?D1)),
    ?assertEqual(false, is_empty(?D6)),
    ?assertEqual(false, is_empty(123)),
    ?assertEqual(false, is_empty(<<"foobar">>)),
    ?assertEqual(false, is_empty([{bar, bas}])).

merge_jobjs_test() ->
    JObj = merge_jobjs(?D1, ?D2),
    ?assertEqual(true, undefined =/= get_value(<<"d1k1">>, JObj)),
    ?assertEqual(true, undefined =/= get_value(<<"d2k1">>, JObj)),
    ?assertEqual(true, undefined =/= get_value(<<"sub_d1">>, JObj)),
    ?assertEqual(true, undefined =:= get_value(<<"missing_k">>, JObj)).

merge_recursive_test() ->
    JObj = merge_recursive(?D1, set_value(<<"d1k2">>, d2k2, ?D2)),
    ?assertEqual(true, undefined =/= get_value(<<"d1k1">>, JObj)),
    ?assertEqual(true, undefined =/= get_value(<<"d2k1">>, JObj)),
    ?assertEqual(true, undefined =/= get_value([<<"d1k3">>, 2], JObj)),
    ?assertEqual(true, undefined =/= get_value(<<"sub_d1">>, JObj)),
    ?assertEqual(true, undefined =/= get_value([<<"sub_d1">>, <<"d1k1">>], JObj)),
    ?assertEqual(true, d2k2 =:= get_value(<<"d1k2">>, JObj)), %% second JObj takes precedence
    ?assertEqual(true, undefined =:= get_value(<<"missing_k">>, JObj)).

get_binary_value_test() ->
    ?assertEqual(true, is_binary(get_binary_value(<<"d1k1">>, ?D1))),
    ?assertEqual(undefined, get_binary_value(<<"d2k1">>, ?D1)),
    ?assertEqual(true, is_binary(get_binary_value(<<"d1k1">>, ?D1, <<"something">>))),
    ?assertEqual(<<"something">>, get_binary_value(<<"d2k1">>, ?D1, <<"something">>)).

get_integer_value_test() ->
    ?assertEqual(1, get_integer_value(<<"d2k1">>, ?D2)),
    ?assertEqual(undefined, get_integer_value(<<"d1k1">>, ?D2)),
    ?assertEqual(1, get_integer_value(<<"d2k1">>, ?D2, 0)),
    ?assertEqual(0, get_integer_value(<<"d1k1">>, ?D2, 0)).

get_float_value_test() ->
    ?assertEqual(true, is_float(get_float_value(<<"d2k2">>, ?D2))),
    ?assertEqual(undefined, get_float_value(<<"d1k1">>, ?D2)),
    ?assertEqual(3.14, get_float_value(<<"d2k2">>, ?D2, 0.0)),
    ?assertEqual(0.0, get_float_value(<<"d1k1">>, ?D2, 0.0)).

get_binary_boolean_test() ->
    ?assertEqual(undefined, get_binary_boolean(<<"d1k1">>, ?D2)),
    ?assertEqual(<<"false">>, get_binary_boolean(<<"a_key">>, {struct, [{<<"a_key">>, false}]})),
    ?assertEqual(<<"true">>, get_binary_boolean(<<"a_key">>, {struct, [{<<"a_key">>, true}]})).

is_false_test() ->
    ?assertEqual(false, is_false(<<"d1k1">>, ?D1)),
    ?assertEqual(true, is_false(<<"a_key">>, {struct, [{<<"a_key">>, false}]})).

is_true_test() ->
    ?assertEqual(false, is_true(<<"d1k1">>, ?D1)),
    ?assertEqual(true, is_true(<<"a_key">>, {struct, [{<<"a_key">>, true}]})).

-define(D1_FILTERED, {struct, [{<<"d1k2">>, d1v2}, {<<"d1k3">>, [<<"d1v3.1">>, <<"d1v3.2">>, <<"d1v3.3">>]}]}).
-define(D2_FILTERED, {struct, [{<<"sub_d1">>, ?D1}]}).
-define(D3_FILTERED, {struct, [{<<"d3k1">>, <<"d3v1">>}, {<<"d3k2">>, []}, {<<"sub_docs">>, [?D1, ?D2_FILTERED]}]}).
filter_test() ->
    ?assertEqual(?D1_FILTERED, filter(fun({<<"d1k1">>, _}) -> false; (_) -> true end, ?D1)),
    ?assertEqual(?D2_FILTERED, filter(fun({_, V}) when is_number(V) -> false; (_) -> true end, ?D2)),
    ?assertEqual(?D3_FILTERED, filter(fun({_, V}) when is_number(V) -> false; (_) -> true end, ?D3, [<<"sub_docs">>, 2])).

new_test() ->
    ?EMPTY_JSON_OBJECT =:= new().

-spec is_json_object_test/0 :: () -> no_return().
is_json_object_test() ->
    ?assertEqual(false, is_json_object(foo)),
    ?assertEqual(false, is_json_object(123)),
    ?assertEqual(false, is_json_object([boo, yah])),
    ?assertEqual(false, is_json_object(<<"bin">>)),

    ?assertEqual(true, is_json_object(?D1)),
    ?assertEqual(true, is_json_object(?D2)),
    ?assertEqual(true, is_json_object(?D3)),
    ?assertEqual(true, lists:all(fun is_json_object/1, ?D4)),
    ?assertEqual(true, is_json_object(?D6)),
    ?assertEqual(true, is_json_object(?D7)).

%% delete results
-define(D1_AFTER_K1, {struct, [{<<"d1k2">>, d1v2}, {<<"d1k3">>, [<<"d1v3.1">>, <<"d1v3.2">>, <<"d1v3.3">>]}]}).
-define(D1_AFTER_K3_V2, {struct, [{<<"d1k3">>, [<<"d1v3.1">>, <<"d1v3.3">>]}, {<<"d1k1">>, <<"d1v1">>}, {<<"d1k2">>, d1v2}]}).

-define(D6_AFTER_SUB, {struct, [{<<"sub_d1">>, {struct, []}}
                                ,{<<"d2k1">>, 1}
                                ,{<<"d2k2">>, 3.14}
                               ]
                         }).
-define(D6_AFTER_SUB_PRUNE, {struct, [{<<"d2k1">>, 1}
                                      ,{<<"d2k2">>, 3.14}
                                     ]
                            }).

-define(P1, [{<<"d1k1">>, <<"d1v1">>}, {<<"d1k2">>, d1v2}, {<<"d1k3">>, [<<"d1v3.1">>, <<"d1v3.2">>, <<"d1v3.3">>]}]).
-define(P2, [{<<"d2k1">>, 1}, {<<"d2k2">>, 3.14}, {<<"sub_d1">>, {struct, ?P1}}]).
-define(P3, [{<<"d3k1">>, <<"d3v1">>}, {<<"d3k2">>, []}, {<<"sub_docs">>, [{struct, ?P1}, {struct, ?P2}]}]).
-define(P4, [?P1, ?P2, ?P3]).
-define(P6, [{<<"d2k1">>, 1},{<<"d2k2">>, 3.14},{<<"sub_d1">>, {struct, [{<<"d1k1">>, <<"d1v1">>}]}}]).
-define(P7, [{<<"d1k1">>, <<"d1v1">>}]).

-define(P8, [{<<"d1k1">>, <<"d1v1">>}, {<<"d1k2">>, d1v2}, {<<"d1k3">>, [<<"d1v3.1">>, <<"d1v3.2">>, <<"d1v3.3">>]}]).
-define(P9, [{<<"d2k1">>, 1}, {<<"d2k2">>, 3.14}, {<<"sub_d1">>, ?P1}]).
-define(P10, [{<<"d3k1">>, <<"d3v1">>}, {<<"d3k2">>, []}, {<<"sub_docs">>, [?P8, ?P9]}]).
-define(P11, [?P8, ?P9, ?P10]).
-define(P12, [{<<"d2k1">>, 1}, {<<"d2k2">>, 3.14},{<<"sub_d1">>, [{<<"d1k1">>, <<"d1v1">>}]}]).
-define(P13, [{<<"d1k1">>, <<"d1v1">>}]).

%% deleting [k1, 1] should return empty json object
-define(D_ARR, {struct, [{<<"k1">>, [1]}]}).
-define(P_ARR, {struct, [{<<"k1">>, []}]}).

-spec get_keys_test/0 :: () -> no_return().
get_keys_test() ->
    Keys = [<<"d1k1">>, <<"d1k2">>, <<"d1k3">>],
    ?assertEqual(true, lists:all(fun(K) -> lists:member(K, Keys) end, get_keys([], ?D1))),
    ?assertEqual(true, lists:all(fun(K) -> lists:member(K, Keys) end, get_keys([<<"sub_docs">>, 1], ?D3))),
    ?assertEqual(true, lists:all(fun(K) -> lists:member(K, [1,2,3]) end, get_keys([<<"sub_docs">>], ?D3))).

-spec to_proplist_test/0 :: () -> no_return().
to_proplist_test() ->
    ?assertEqual(?P1, to_proplist(?D1)),
    ?assertEqual(?P2, to_proplist(?D2)),
    ?assertEqual(?P3, to_proplist(?D3)),
    ?assertEqual(?P4, lists:map(fun to_proplist/1, ?D4)),
    ?assertEqual(?P6, to_proplist(?D6)),
    ?assertEqual(?P7, to_proplist(?D7)).

-spec recursive_to_proplist_test/0 :: () -> no_return().
recursive_to_proplist_test() ->
    ?assertEqual(?P8, recursive_to_proplist(?D1)),
    ?assertEqual(?P9, recursive_to_proplist(?D2)),   
    ?assertEqual(?P10, recursive_to_proplist(?D3)),
    ?assertEqual(?P11, lists:map(fun recursive_to_proplist/1, ?D4)),
    ?assertEqual(?P12, recursive_to_proplist(?D6)),
    ?assertEqual(?P13, recursive_to_proplist(?D7)).

-spec delete_key_test/0 :: () -> no_return().
delete_key_test() ->
    ?assertEqual(?EMPTY_JSON_OBJECT, delete_key(<<"foo">>, ?EMPTY_JSON_OBJECT)),
    ?assertEqual(?EMPTY_JSON_OBJECT, delete_key(<<"foo">>, ?EMPTY_JSON_OBJECT, prune)),
    ?assertEqual(?EMPTY_JSON_OBJECT, delete_key([<<"foo">>], ?EMPTY_JSON_OBJECT)),
    ?assertEqual(?EMPTY_JSON_OBJECT, delete_key([<<"foo">>], ?EMPTY_JSON_OBJECT, prune)),
    ?assertEqual(?EMPTY_JSON_OBJECT, delete_key([<<"foo">>, <<"bar">>], ?EMPTY_JSON_OBJECT)),
    ?assertEqual(?EMPTY_JSON_OBJECT, delete_key([<<"foo">>, <<"bar">>], ?EMPTY_JSON_OBJECT, prune)),
    ?assertEqual(?EMPTY_JSON_OBJECT, delete_key([<<"d1k1">>], ?D7)),
    ?assertEqual(?EMPTY_JSON_OBJECT, delete_key([<<"d1k1">>], ?D7, prune)),
    ?assertEqual(?D1_AFTER_K1, delete_key([<<"d1k1">>], ?D1)),
    ?assertEqual(?D1_AFTER_K1, delete_key([<<"d1k1">>], ?D1, prune)),
    ?assertEqual(?D1_AFTER_K3_V2, delete_key([<<"d1k3">>, 2], ?D1)),
    ?assertEqual(?D1_AFTER_K3_V2, delete_key([<<"d1k3">>, 2], ?D1, prune)),
    ?assertEqual(?D6_AFTER_SUB, delete_key([<<"sub_d1">>, <<"d1k1">>], ?D6)),
    ?assertEqual(?D6_AFTER_SUB_PRUNE, delete_key([<<"sub_d1">>, <<"d1k1">>], ?D6, prune)),
    ?assertEqual(?P_ARR, delete_key([<<"k1">>, 1], ?D_ARR)),
    ?assertEqual(?EMPTY_JSON_OBJECT, delete_key([<<"k1">>, 1], ?D_ARR, prune)).

-spec get_value_test/0 :: () -> no_return().
get_value_test() ->
    %% Basic first level key
    ?assertEqual(undefined, get_value([<<"d1k1">>], ?EMPTY_JSON_OBJECT)),
    ?assertEqual(<<"d1v1">>, get_value([<<"d1k1">>], ?D1)),
    ?assertEqual(undefined, get_value([<<"d1k1">>], ?D2)),
    ?assertEqual(undefined, get_value([<<"d1k1">>], ?D3)),
    ?assertEqual(undefined, get_value([<<"d1k1">>], ?D4)),
    %% Basic nested key
    ?assertEqual(undefined, get_value([<<"sub_d1">>, <<"d1k2">>], ?EMPTY_JSON_OBJECT)),
    ?assertEqual(undefined, get_value([<<"sub_d1">>, <<"d1k2">>], ?D1)),
    ?assertEqual(d1v2,      get_value([<<"sub_d1">>, <<"d1k2">>], ?D2)),
    ?assertEqual(undefined, get_value([<<"sub_d1">>, <<"d1k2">>], ?D3)),
    ?assertEqual(undefined, get_value([<<"sub_d1">>, <<"d1k2">>], ?D4)),
    %% Get the value in an object in an array in another object that is part of
    %% an array of objects
    ?assertEqual(undefined, get_value([3, <<"sub_docs">>, 2, <<"d2k2">>], ?EMPTY_JSON_OBJECT)),
    ?assertEqual(undefined, get_value([3, <<"sub_docs">>, 2, <<"d2k2">>], ?D1)),
    ?assertEqual(undefined, get_value([3, <<"sub_docs">>, 2, <<"d2k2">>], ?D2)),
    ?assertEqual(undefined, get_value([3, <<"sub_docs">>, 2, <<"d2k2">>], ?D3)),
    ?assertEqual(3.14,      get_value([3, <<"sub_docs">>, 2, <<"d2k2">>], ?D4)),
    %% Get the value in an object in an array in another object that is part of
    %% an array of objects, but change the default return if it is not present.
    %% Also tests the ability to have indexs represented as strings
    ?assertEqual(<<"not">>, get_value([3, <<"sub_docs">>, <<"2">>, <<"d2k2">>], [], <<"not">>)),
    ?assertEqual(<<"not">>, get_value([3, <<"sub_docs">>, <<"2">>, <<"d2k2">>], ?D1, <<"not">>)),
    ?assertEqual(<<"not">>, get_value([3, <<"sub_docs">>, <<"2">>, <<"d2k2">>], ?D2, <<"not">>)),
    ?assertEqual(<<"not">>, get_value([3, <<"sub_docs">>, <<"2">>, <<"d2k2">>], ?D3, <<"not">>)),
    ?assertEqual(3.14,      get_value([3, <<"sub_docs">>, 2, <<"d2k2">>], ?D4, <<"not">>)).

-define(T2R1, {struct, [{<<"d1k1">>, <<"d1v1">>}, {<<"d1k2">>, <<"update">>}, {<<"d1k3">>, [<<"d1v3.1">>, <<"d1v3.2">>, <<"d1v3.3">>]}]}).
-define(T2R2, {struct, [{<<"d1k1">>, <<"d1v1">>}, {<<"d1k2">>, d1v2}, {<<"d1k3">>, [<<"d1v3.1">>, <<"d1v3.2">>, <<"d1v3.3">>]}, {<<"d1k4">>, new_value}]}).
-define(T2R3, {struct, [{<<"d1k1">>, <<"d1v1">>}, {<<"d1k2">>, {struct, [{<<"new_key">>, added_value}]}}, {<<"d1k3">>, [<<"d1v3.1">>, <<"d1v3.2">>, <<"d1v3.3">>]}]}).
-define(T2R4, {struct, [{<<"d1k1">>, <<"d1v1">>}, {<<"d1k2">>, d1v2}, {<<"d1k3">>, [<<"d1v3.1">>, <<"d1v3.2">>, <<"d1v3.3">>]}, {<<"d1k4">>, {struct, [{<<"new_key">>, added_value}]}}]}).

set_value_object_test() ->
    %% Test setting an existing key
    ?assertEqual(?T2R1, set_value([<<"d1k2">>], <<"update">>, ?D1)),
    %% Test setting a non-existing key
    ?assertEqual(?T2R2, set_value([<<"d1k4">>], new_value, ?D1)),
    %% Test setting an existing key followed by a non-existant key
    ?assertEqual(?T2R3, set_value([<<"d1k2">>, <<"new_key">>], added_value, ?D1)),
    %% Test setting a non-existing key followed by another non-existant key
    ?assertEqual(?T2R4, set_value([<<"d1k4">>, <<"new_key">>], added_value, ?D1)).

-define(D5,   [{struct,[{<<"k1">>, v1}]}, {struct, [{<<"k2">>, v2}]}]).
-define(T3R1, [{struct,[{<<"k1">>,test}]},{struct,[{<<"k2">>,v2}]}]).
-define(T3R2, [{struct,[{<<"k1">>,v1},{<<"pi">>, 3.14}]},{struct,[{<<"k2">>,v2}]}]).
-define(T3R3, [{struct,[{<<"k1">>,v1},{<<"callerid">>,{struct,[{<<"name">>,<<"2600hz">>}]}}]},{struct,[{<<"k2">>,v2}]}]).
-define(T3R4, [{struct,[{<<"k1">>,v1}]},{struct,[{<<"k2">>,<<"updated">>}]}]).
-define(T3R5, [{struct,[{<<"k1">>,v1}]},{struct,[{<<"k2">>,v2}]},{struct,[{<<"new_key">>,<<"added">>}]}]).

set_value_multiple_object_test() ->
    %% Set an existing key in the first json_object()
    ?assertEqual(?T3R1, set_value([1, <<"k1">>], test, ?D5)),
    %% Set a non-existing key in the first json_object()
    ?assertEqual(?T3R2, set_value([1, <<"pi">>], 3.14, ?D5)),
    %% Set a non-existing key followed by another non-existant key in the first json_object()
    ?assertEqual(?T3R3, set_value([1, <<"callerid">>, <<"name">>], <<"2600hz">>, ?D5)),
    %% Set an existing key in the second json_object()
    ?assertEqual(?T3R4, set_value([2, <<"k2">>], <<"updated">>, ?D5)),
    %% Set a non-existing key in a non-existing json_object()
    ?assertEqual(?T3R5, set_value([3, <<"new_key">>], <<"added">>, ?D5)).

%% <<"ÀÁÂÃÄÅÆÇÈÉÊËÌÍÎÏÐÑÒÓÔÕÖ"
-define(T4R1,  {struct, [{<<"Caller-ID">>, 1234},{list_to_binary(lists:seq(16#C0, 16#D6)), <<"Smith">>} ]}).
%% <<"àáâãäåæçèéêëìíîïðñòóôõö"
-define(T4R1V, {struct, [{<<"caller_id">>, 1234},{list_to_binary(lists:seq(16#E0, 16#F6)), <<"Smith">>} ]}).
%% <<"ØÙÚÛÜÝÞ"
-define(T5R1,  {struct, [{<<"Caller-ID">>, 1234},{list_to_binary(lists:seq(16#D8, 16#DE)), <<"Smith">>} ]}).
%% <<"øùúûüýþ"
-define(T5R1V, {struct, [{<<"caller_id">>, 1234},{list_to_binary(lists:seq(16#F8, 16#FE)), <<"Smith">>} ]}).

-define(T4R2,  {struct, [{<<"Account-ID">>, <<"45AHGJDF8DFDS2130S">>}, {<<"TRUNK">>, false}, {<<"Node1">>, ?T4R1 }, {<<"Node2">>, ?T4R1 }]}).
-define(T4R2V, {struct, [{<<"account_id">>, <<"45AHGJDF8DFDS2130S">>}, {<<"trunk">>, false}, {<<"node1">>, ?T4R1V}, {<<"node2">>, ?T4R1V}]}).
-define(T4R3,  {struct, [{<<"Node-1">>, {struct, [{<<"Node-2">>, ?T4R2  }] }}, {<<"Another-Node">>, ?T4R1 }] }).
-define(T4R3V, {struct, [{<<"node_1">>, {struct, [{<<"node_2">>, ?T4R2V }] }}, {<<"another_node">>, ?T4R1V}] }).

set_value_normalizer_test() ->
    %% Normalize a flat JSON object
    ?assertEqual(normalize_jobj(?T4R1), ?T4R1V),
    %% Normalize a single nested JSON object
    ?assertEqual(normalize_jobj(?T4R2), ?T4R2V),
    %% Normalize multiple nested JSON object
    ?assertEqual(normalize_jobj(?T4R3), ?T4R3V),

    ?assertEqual(normalize_jobj(?T5R1), ?T5R1V).

to_querystring_test() ->
    Tests = [{<<"{}">>, <<>>}
             ,{<<"{\"foo\":\"bar\"}">>, <<"foo=bar">>}
             ,{<<"{\"foo\":\"bar\",\"fizz\":\"buzz\"}">>, <<"foo=bar&fizz=buzz">>}
             ,{<<"{\"foo\":\"bar\",\"fizz\":\"buzz\",\"arr\":[1,3,5]}">>, <<"foo=bar&fizz=buzz&arr[]=1&arr[]=3&arr[]=5">>}
             ,{<<"{\"Msg-ID\":\"123-abc\"}">>, <<"msg_id=123-abc">>}
             ,{<<"{\"url\":\"http://user:pass@host:port/\"}">>, <<"url=http%3A%2F%2Fuser%3Apass%40host%3Aport%2F">>}
             ,{<<"{\"topkey\":{\"subkey1\":\"v1\",\"subkey2\":\"v2\",\"subkey3\":[\"v31\",\"v32\"]}}">>
                   ,<<"topkey[subkey1]=v1&topkey[subkey2]=v2&topkey[subkey3][]=v31&topkey[subkey3][]=v32">>}
             ,{<<"{\"topkey\":{\"subkey1\":\"v1\",\"subkey2\":{\"k3\":\"v3\"}}}">>
                   ,<<"topkey[subkey1]=v1&topkey[subkey2][k3]=v3">>}
            ],
    lists:foreach(fun({JSON, QS}) ->
                          QS1 = wh_util:to_binary(to_querystring(decode(JSON))),
                          ?assertEqual(QS, QS1)
                  end, Tests).

get_values_test() ->
    ?assertEqual(true, are_all_there(?D1, [<<"d1v1">>, d1v2, [<<"d1v3.1">>, <<"d1v3.2">>, <<"d1v3.3">>]], [<<"d1k1">>, <<"d1k2">>, <<"d1k3">>])).

-define(CODEC_JOBJ, {struct, [{<<"k1">>, <<"v1">>}
                              ,{<<"k2">>, {struct, []}}
                              ,{<<"k3">>, {struct, [{<<"k3.1">>, <<"v3.1">>}]}}
                              ,{<<"k4">>, [1,2,3]}
                             ]}).
codec_test() ->
    ?assertEqual(?CODEC_JOBJ, decode(encode(?CODEC_JOBJ))).

are_all_there(JObj, Vs, Ks) ->
    {Values, Keys} = get_values(JObj),
    lists:all(fun(K) -> lists:member(K, Keys) end, Ks) andalso
        lists:all(fun(V) -> lists:member(V, Values) end, Vs).

-endif.<|MERGE_RESOLUTION|>--- conflicted
+++ resolved
@@ -332,13 +332,8 @@
         V -> wh_util:is_true(V)
     end.
 
-<<<<<<< HEAD
--spec get_binary_boolean/2 :: (json_string(), json_object() | json_objects()) -> 'undefined' | ne_binary().
-=======
 -spec get_binary_boolean/2 :: (json_string(), wh_json:json_object() | json_objects()) -> 'undefined' | ne_binary().
 -spec get_binary_boolean/3 :: (json_string(), wh_json:json_object() | json_objects(), Default) -> Default | ne_binary().
-
->>>>>>> ff416944
 get_binary_boolean(Key, JObj) ->
     get_binary_boolean(Key, JObj, undefined).
 
