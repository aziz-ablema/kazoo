%%%-------------------------------------------------------------------
%%% @author James Aimonetti <james@2600hz.com>
%%% @copyright (C) 2011, VoIP INC
%%% @doc
%%% Helpers for binding queues to exchanges in gen_listener
%%% @end
%%% Created : 22 Aug 2011 by James Aimonetti <james@2600hz.com>
%%%-------------------------------------------------------------------
-module(queue_bindings).

-export([known_bind_types/0, add_binding_to_q/3, rm_binding_from_q/2]).

-include_lib("whistle/include/wh_amqp.hrl").
-include_lib("whistle/include/wh_types.hrl").
%% -include("hotornot/include/hon_amqp.hrl").
%% -include("whistle_apps/dth/include/dth_amqp.hrl").
%% -include("whistle_apps/callflow/include/cf_amqp.hrl").

-type bind_types() :: 'rating' |
		      'cdrs' |
		      'dth' |
		      'call_events' |
<<<<<<< HEAD
=======
		      'call_status' |
		      'self' |
>>>>>>> 3594b502
		      'notifications' |
		      'switch_lookups' | 
		      'authorization'.
-export_type([bind_types/0]).

-spec known_bind_types/0 :: () -> [bind_types(),...].
known_bind_types() ->
<<<<<<< HEAD
    ['routing'
     ,'cdrs', 'dth', 'call_events', 'notifications'
=======
    ['authentication', 'registrations', 'rating', 'routing'
     ,'cdrs', 'dth', 'call_events', 'self', 'notifications'
     ,'switch_lookups', 'authorization'
>>>>>>> 3594b502
    ].

-spec add_binding_to_q/3 :: (Q, Type, Props) -> 'ok' when
      Q :: binary(),
      Type :: bind_types(),
      Props :: proplist().
add_binding_to_q(Q, cdrs, Props) ->
    CallID = get_callid(Props),
    amqp_util:bind_q_to_callevt(Q, CallID, cdr),
    ok;
add_binding_to_q(Q, call_events, Props) ->
    CallID = get_callid(Props),
    amqp_util:bind_q_to_callevt(Q, CallID, events),
    ok;
<<<<<<< HEAD
=======
add_binding_to_q(Q, call_status, Props) ->
    CallID = get_callid(Props),
    amqp_util:bind_q_to_callevt(Q, CallID, status_req),
    ok;
add_binding_to_q(Q, registrations, _Props) ->
    amqp_util:callmgr_exchange(),
    amqp_util:bind_q_to_callmgr(Q, ?KEY_REG_SUCCESS),
    amqp_util:bind_q_to_callmgr(Q, ?KEY_REG_QUERY),
    ok;
add_binding_to_q(Q, switch_lookups, _Props) ->
    amqp_util:resource_exchange(),
    amqp_util:bind_q_to_resource(Q, ?KEY_CHANNEL_QUERY),
    ok;
>>>>>>> 3594b502
add_binding_to_q(Q, rating, Props) ->
    hotornot:add_binding_to_q(Q, Props);
add_binding_to_q(Q, dth, Props) ->
    dth:add_binding_to_q(Q, Props);
add_binding_to_q(Q, notifications, Props) ->
    notify:add_binding_to_q(Q, Props).

-spec rm_binding_from_q/2 :: (Q, Type) -> 'ok' when
      Q :: binary(),
      Type :: bind_types().
rm_binding_from_q(Q, cdrs) ->
    rm_binding_from_q(Q, cdrs, []);
rm_binding_from_q(Q, call_events) ->
    rm_binding_from_q(Q, call_events, []);
<<<<<<< HEAD
=======
rm_binding_from_q(Q, call_status) ->
    rm_binding_from_q(Q, call_status, []);
rm_binding_from_q(Q, registrations) ->
    amqp_util:unbind_q_from_callmgr(Q, ?KEY_REG_SUCCESS),
    amqp_util:unbind_q_from_callmgr(Q, ?KEY_REG_QUERY);
rm_binding_from_q(Q, switch_lookups) ->
    amqp_util:unbind_q_from_resource(Q, ?KEY_CHANNEL_QUERY);
>>>>>>> 3594b502
rm_binding_from_q(Q, rating) ->
    hotornot:rm_binding_from_q(Q);
rm_binding_from_q(Q, dth) ->
    dth:rm_binding_from_q(Q);
rm_binding_from_q(Q, notifications) ->
    notify:rm_binding_from_q(Q).

-spec rm_binding_from_q/3 :: (Q, Type, Props) -> 'ok' when
      Q :: binary(),
      Type :: bind_types(),
      Props :: proplist().
rm_binding_from_q(Q, call_events, Props) ->
    CallID = get_callid(Props),
    amqp_util:unbind_q_from_callevt(Q, CallID, events);
rm_binding_from_q(Q, call_status, Props) ->
    CallID = get_callid(Props),
    amqp_util:unbind_q_from_callevt(Q, CallID, status_req);
rm_binding_from_q(Q, cdrs, Props) ->
    CallID = get_callid(Props),
    amqp_util:unbind_q_from_callevt(Q, CallID, cdr).

-spec get_callid/1 :: (Props) -> binary() when
      Props :: proplist().
get_callid(Props) ->
    case props:get_value(callid, Props) of
	undefined -> <<"*">>;
	CID -> CID
    end.<|MERGE_RESOLUTION|>--- conflicted
+++ resolved
@@ -20,11 +20,8 @@
 		      'cdrs' |
 		      'dth' |
 		      'call_events' |
-<<<<<<< HEAD
-=======
 		      'call_status' |
 		      'self' |
->>>>>>> 3594b502
 		      'notifications' |
 		      'switch_lookups' | 
 		      'authorization'.
@@ -32,14 +29,10 @@
 
 -spec known_bind_types/0 :: () -> [bind_types(),...].
 known_bind_types() ->
-<<<<<<< HEAD
-    ['routing'
-     ,'cdrs', 'dth', 'call_events', 'notifications'
-=======
-    ['authentication', 'registrations', 'rating', 'routing'
+    ['cdrs', 'dth', 'call_events', 'notifications'
+     ,'rating'
      ,'cdrs', 'dth', 'call_events', 'self', 'notifications'
      ,'switch_lookups', 'authorization'
->>>>>>> 3594b502
     ].
 
 -spec add_binding_to_q/3 :: (Q, Type, Props) -> 'ok' when
@@ -54,22 +47,14 @@
     CallID = get_callid(Props),
     amqp_util:bind_q_to_callevt(Q, CallID, events),
     ok;
-<<<<<<< HEAD
-=======
 add_binding_to_q(Q, call_status, Props) ->
     CallID = get_callid(Props),
     amqp_util:bind_q_to_callevt(Q, CallID, status_req),
-    ok;
-add_binding_to_q(Q, registrations, _Props) ->
-    amqp_util:callmgr_exchange(),
-    amqp_util:bind_q_to_callmgr(Q, ?KEY_REG_SUCCESS),
-    amqp_util:bind_q_to_callmgr(Q, ?KEY_REG_QUERY),
     ok;
 add_binding_to_q(Q, switch_lookups, _Props) ->
     amqp_util:resource_exchange(),
     amqp_util:bind_q_to_resource(Q, ?KEY_CHANNEL_QUERY),
     ok;
->>>>>>> 3594b502
 add_binding_to_q(Q, rating, Props) ->
     hotornot:add_binding_to_q(Q, Props);
 add_binding_to_q(Q, dth, Props) ->
@@ -84,16 +69,10 @@
     rm_binding_from_q(Q, cdrs, []);
 rm_binding_from_q(Q, call_events) ->
     rm_binding_from_q(Q, call_events, []);
-<<<<<<< HEAD
-=======
 rm_binding_from_q(Q, call_status) ->
     rm_binding_from_q(Q, call_status, []);
-rm_binding_from_q(Q, registrations) ->
-    amqp_util:unbind_q_from_callmgr(Q, ?KEY_REG_SUCCESS),
-    amqp_util:unbind_q_from_callmgr(Q, ?KEY_REG_QUERY);
 rm_binding_from_q(Q, switch_lookups) ->
     amqp_util:unbind_q_from_resource(Q, ?KEY_CHANNEL_QUERY);
->>>>>>> 3594b502
 rm_binding_from_q(Q, rating) ->
     hotornot:rm_binding_from_q(Q);
 rm_binding_from_q(Q, dth) ->
