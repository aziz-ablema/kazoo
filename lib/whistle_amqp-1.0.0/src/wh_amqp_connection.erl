--- conflicted
+++ resolved
@@ -100,11 +100,7 @@
     case my_channel(Srv) of
         {error, _}=E -> E;
         {ok, Channel, _} ->
-<<<<<<< HEAD
-            lager:debug("bind '~s' to exchange '~s' with routing key '~s'", [_Q, _Exchange, _RK]),
-=======
             lager:debug("bind '~s' to exchange '~s' with routing key '~s' on broker ~s", [_Q, _Exchange, _RK, Srv]),
->>>>>>> 012c5143
             case amqp_channel:call(Channel, QueueBind) of
                 #'queue.bind_ok'{} -> ok;
                 {error, _}=E -> E;
