--- conflicted
+++ resolved
@@ -29,8 +29,6 @@
 
 -define(CONFIG_FILE_ENV, "KAZOO_CONFIG").
 -define(CONFIG_FILE, "/etc/kazoo/config.ini").
-<<<<<<< HEAD
-
 -define(SECTION_DEFAULTS, [{'amqp', [{'uri', "amqp://guest:guest@localhost:5672"}
                                      ,{'use_federation', 'false'}
                                     ]
@@ -49,9 +47,6 @@
                                      ,{'file', 'error'}
                                     ]}
                           ]).
-=======
--define(DEFAULT_DEFAULT, []).
->>>>>>> a8f46573
 
 -type section() :: 'bigcouch' | 'amqp'.
 
